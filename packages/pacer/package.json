--- conflicted
+++ resolved
@@ -191,11 +191,7 @@
     "build": "vite build"
   },
   "dependencies": {
-<<<<<<< HEAD
-    "@tanstack/devtools-event-client": "^0.2.1",
-=======
     "@tanstack/devtools-event-client": "^0.2.2",
->>>>>>> 46d5229a
     "@tanstack/store": "^0.7.2"
   }
 }