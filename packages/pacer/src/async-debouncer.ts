import { Store } from '@tanstack/store'
<<<<<<< HEAD
import { AsyncRetryer } from './async-retryer'
import type { AsyncRetryerOptions } from './async-retryer'
=======
>>>>>>> 46d5229a
import { createKey, parseFunctionOrValue } from './utils'
import { emitChange, pacerEventClient } from './event-client'
import type { AnyAsyncFunction, OptionalKeys } from './types'

export interface AsyncDebouncerState<TFn extends AnyAsyncFunction> {
  /**
   * Whether the debouncer can execute on the leading edge of the timeout
   */
  canLeadingExecute: boolean
  /**
   * Number of function executions that have resulted in errors
   */
  errorCount: number
  /**
   * Whether the debounced function is currently executing asynchronously
   */
  isExecuting: boolean
  /**
   * Whether the debouncer is waiting for the timeout to trigger execution
   */
  isPending: boolean
  /**
   * The arguments from the most recent call to maybeExecute
   */
  lastArgs: Parameters<TFn> | undefined
  /**
   * The result from the most recent successful function execution
   */
  lastResult: ReturnType<TFn> | undefined
  /**
   * Number of times maybeExecute has been called (for reduction calculations)
   */
  maybeExecuteCount: number
  /**
   * Number of function executions that have completed (either successfully or with errors)
   */
  settleCount: number
  /**
   * Current execution status - 'idle' when not active, 'pending' when waiting, 'executing' when running, 'settled' when completed
   */
  status: 'disabled' | 'idle' | 'pending' | 'executing' | 'settled'
  /**
   * Number of function executions that have completed successfully
   */
  successCount: number
}

function getDefaultAsyncDebouncerState<
  TFn extends AnyAsyncFunction,
>(): AsyncDebouncerState<TFn> {
  return {
    canLeadingExecute: true,
    errorCount: 0,
    isExecuting: false,
    isPending: false,
    lastArgs: undefined,
    lastResult: undefined,
    maybeExecuteCount: 0,
    settleCount: 0,
    status: 'idle',
    successCount: 0,
  }
}

/**
 * Options for configuring an async debounced function
 */
export interface AsyncDebouncerOptions<TFn extends AnyAsyncFunction> {
  /**
   * Options for configuring the underlying async retryer
   */
  asyncRetryerOptions?: AsyncRetryerOptions<TFn>
  /**
   * Whether the debouncer is enabled. When disabled, maybeExecute will not trigger any executions.
   * Can be a boolean or a function that returns a boolean.
   * Defaults to true.
   */
  enabled?: boolean | ((debouncer: AsyncDebouncer<TFn>) => boolean)
  /**
   * Initial state for the async debouncer
   */
  initialState?: Partial<AsyncDebouncerState<TFn>>
  /**
   * Optional key to identify this async debouncer instance.
   * If provided, the async debouncer will be identified by this key in the devtools and PacerProvider if applicable.
   */
  key?: string
  /**
   * Whether to execute on the leading edge of the timeout.
   * Defaults to false.
   */
  leading?: boolean
  /**
   * Optional error handler for when the debounced function throws.
   * If provided, the handler will be called with the error and debouncer instance.
   * This can be used alongside throwOnError - the handler will be called before any error is thrown.
   */
  onError?: (
    error: unknown,
    args: Parameters<TFn>,
    debouncer: AsyncDebouncer<TFn>,
  ) => void
  /**
   * Optional callback to call when the debounced function is executed
   */
  onSettled?: (args: Parameters<TFn>, debouncer: AsyncDebouncer<TFn>) => void
  /**
   * Optional callback to call when the debounced function is executed
   */
  onSuccess?: (
    result: ReturnType<TFn>,
    args: Parameters<TFn>,
    debouncer: AsyncDebouncer<TFn>,
  ) => void
  /**
   * Whether to throw errors when they occur.
   * Defaults to true if no onError handler is provided, false if an onError handler is provided.
   * Can be explicitly set to override these defaults.
   */
  throwOnError?: boolean
  /**
   * Whether to execute on the trailing edge of the timeout.
   * Defaults to true.
   */
  trailing?: boolean
  /**
   * Delay in milliseconds to wait after the last call before executing.
   * Can be a number or a function that returns a number.
   * Defaults to 0ms
   */
  wait: number | ((debouncer: AsyncDebouncer<TFn>) => number)
}

type AsyncDebouncerOptionsWithOptionalCallbacks = OptionalKeys<
  AsyncDebouncerOptions<any>,
  'initialState' | 'onError' | 'onSettled' | 'onSuccess' | 'key'
>

const defaultOptions: AsyncDebouncerOptionsWithOptionalCallbacks = {
  asyncRetryerOptions: {
    maxAttempts: 1,
  },
  enabled: true,
  leading: false,
  trailing: true,
  wait: 0,
}

/**
 * A class that creates an async debounced function.
 *
 * Debouncing ensures that a function is only executed after a specified delay has passed since its last invocation.
 * Each new invocation resets the delay timer. This is useful for handling frequent events like window resizing
 * or input changes where you only want to execute the handler after the events have stopped occurring.
 *
 * Unlike throttling which allows execution at regular intervals, debouncing prevents any execution until
 * the function stops being called for the specified delay period.
 *
 * Unlike the non-async Debouncer, this async version supports returning values from the debounced function,
 * making it ideal for API calls and other async operations where you want the result of the `maybeExecute` call
 * instead of setting the result on a state variable from within the debounced function.
 *
 * Error Handling:
 * - If an `onError` handler is provided, it will be called with the error and debouncer instance
 * - If `throwOnError` is true (default when no onError handler is provided), the error will be thrown
 * - If `throwOnError` is false (default when onError handler is provided), the error will be swallowed
 * - Both onError and throwOnError can be used together - the handler will be called before any error is thrown
 * - The error state can be checked using the underlying store
 *
 * State Management:
 * - The debouncer uses a reactive store for state management
 * - Use `initialState` to provide initial state values when creating the async debouncer
 * - The state includes canLeadingExecute, error count, execution status, and success/settle counts
 * - State can be accessed via the `store` property and its `state` getter
 * - The store is reactive and will notify subscribers of state changes
 *
 * @example
 * ```ts
 * const asyncDebouncer = new AsyncDebouncer(async (value: string) => {
 *   const results = await searchAPI(value);
 *   return results; // Return value is preserved
 * }, {
 *   wait: 500,
 *   onError: (error) => {
 *     console.error('Search failed:', error);
 *   }
 * });
 *
 * // Called on each keystroke but only executes after 500ms of no typing
 * // Returns the API response directly
 * const results = await asyncDebouncer.maybeExecute(inputElement.value);
 * ```
 */
export class AsyncDebouncer<TFn extends AnyAsyncFunction> {
  readonly store: Store<Readonly<AsyncDebouncerState<TFn>>> = new Store<
    AsyncDebouncerState<TFn>
  >(getDefaultAsyncDebouncerState<TFn>())
  key: string
  options: AsyncDebouncerOptions<TFn>
  asyncRetryer: AsyncRetryer<TFn>
  #timeoutId: NodeJS.Timeout | null = null
  #resolvePreviousPromise:
    | ((value?: ReturnType<TFn> | undefined) => void)
    | null = null

  constructor(
    public fn: TFn,
    initialOptions: AsyncDebouncerOptions<TFn>,
  ) {
    this.key = createKey(initialOptions.key)
    this.options = {
      ...defaultOptions,
      ...initialOptions,
      throwOnError: initialOptions.throwOnError ?? !initialOptions.onError,
    }
    this.asyncRetryer = new AsyncRetryer(
      this.fn,
      this.options.asyncRetryerOptions,
    )
    this.#setState(this.options.initialState ?? {})

<<<<<<< HEAD
    pacerEventClient.onAllPluginEvents((event) => {
      if (event.type === 'pacer:d-AsyncDebouncer') {
        this.#setState(event.payload.store.state as AsyncDebouncerState<TFn>)
        this.setOptions(event.payload.options)
      }
=======
    pacerEventClient.on('d-AsyncDebouncer', (event) => {
      if (event.payload.key !== this.key) return
      this.#setState(event.payload.store.state as AsyncDebouncerState<TFn>)
      this.setOptions(event.payload.options)
>>>>>>> 46d5229a
    })
  }

  /**
   * Emits a change event for the async debouncer instance. Mostly useful for devtools.
   */
  _emit = () => emitChange('AsyncDebouncer', this)

  /**
   * Updates the async debouncer options
   */
  setOptions = (newOptions: Partial<AsyncDebouncerOptions<TFn>>): void => {
    this.options = { ...this.options, ...newOptions }

    // Cancel pending execution if the debouncer is disabled
    if (!this.#getEnabled()) {
      this.cancel()
    }
  }

  #setState = (newState: Partial<AsyncDebouncerState<TFn>>): void => {
    this.store.setState((state) => {
      const combinedState = {
        ...state,
        ...newState,
      }
      const { isPending, isExecuting, settleCount } = combinedState
      return {
        ...combinedState,
        status: !this.#getEnabled()
          ? 'disabled'
          : isPending
            ? 'pending'
            : isExecuting
              ? 'executing'
              : settleCount > 0
                ? 'settled'
                : 'idle',
      }
    })
<<<<<<< HEAD
    this._emit()
=======
    emitChange('AsyncDebouncer', this)
>>>>>>> 46d5229a
  }

  /**
   * Returns the current debouncer enabled state
   */
  #getEnabled = (): boolean => {
    return !!parseFunctionOrValue(this.options.enabled, this)
  }

  /**
   * Returns the current debouncer wait state
   */
  #getWait = (): number => {
    return parseFunctionOrValue(this.options.wait, this)
  }

  /**
   * Attempts to execute the debounced function.
   * If a call is already in progress, it will be queued.
   *
   * Error Handling:
   * - If the debounced function throws and no `onError` handler is configured,
   *   the error will be thrown from this method.
   * - If an `onError` handler is configured, errors will be caught and passed to the handler,
   *   and this method will return undefined.
   * - The error state can be checked using `getErrorCount()` and `getIsExecuting()`.
   *
   * @returns A promise that resolves with the function's return value, or undefined if an error occurred and was handled by onError
   * @throws The error from the debounced function if no onError handler is configured
   */
  maybeExecute = async (
    ...args: Parameters<TFn>
  ): Promise<ReturnType<TFn> | undefined> => {
    if (!this.#getEnabled()) return undefined
    this.#cancelPendingExecution()
    this.#setState({
      lastArgs: args,
      maybeExecuteCount: this.store.state.maybeExecuteCount + 1,
    })

    // Handle leading execution
    if (this.options.leading && this.store.state.canLeadingExecute) {
      this.#setState({ canLeadingExecute: false })
      await this.#execute(...args)
      return this.store.state.lastResult
    }

    // Handle trailing execution
    if (this.options.trailing && this.#getEnabled()) {
      this.#setState({ isPending: true })
    }

    return new Promise((resolve, reject) => {
      this.#resolvePreviousPromise = resolve
      // this.#rejectPreviousPromise = reject
      this.#timeoutId = setTimeout(async () => {
        // Execute trailing if enabled
        if (this.options.trailing && this.store.state.lastArgs) {
          try {
            await this.#execute(...this.store.state.lastArgs)
          } catch (error) {
            reject(error)
          }
        }

        // Reset state and resolve
        this.#setState({ canLeadingExecute: true })
        this.#resolvePreviousPromise = null
        resolve(this.store.state.lastResult)
      }, this.#getWait())
    })
  }

  #execute = async (
    ...args: Parameters<TFn>
  ): Promise<ReturnType<TFn> | undefined> => {
    if (!this.#getEnabled()) return undefined
    try {
      this.#setState({ isExecuting: true })
      const result = await this.asyncRetryer.execute(...args) // EXECUTE!
      this.#setState({
        lastResult: result,
        successCount: this.store.state.successCount + 1,
      })
      this.options.onSuccess?.(result as ReturnType<TFn>, args, this)
    } catch (error) {
      this.#setState({
        errorCount: this.store.state.errorCount + 1,
      })
      this.options.onError?.(error, args, this)
      if (this.options.throwOnError) {
        throw error
      }
    } finally {
      this.#setState({
        isExecuting: false,
        isPending: false,
        lastArgs: undefined,
        settleCount: this.store.state.settleCount + 1,
      })
      this.options.onSettled?.(args, this)
    }
    return this.store.state.lastResult
  }

  /**
   * Processes the current pending execution immediately
   */
  flush = async (): Promise<ReturnType<TFn> | undefined> => {
    if (this.store.state.isPending && this.store.state.lastArgs) {
      this.#abortExecution() // abort any current execution
      this.#clearTimeout() // clear any existing timeout
      const result = await this.#execute(...this.store.state.lastArgs)

      // Resolve any pending promise from maybeExecute
      this.#resolvePreviousPromiseInternal()

      return result
    }
    return undefined
  }

  #resolvePreviousPromiseInternal = (): void => {
    if (this.#resolvePreviousPromise) {
      this.#resolvePreviousPromise(this.store.state.lastResult)
      this.#resolvePreviousPromise = null
    }
  }

  #clearTimeout = (): void => {
    if (this.#timeoutId) {
      clearTimeout(this.#timeoutId)
      this.#timeoutId = null
    }
  }

  #cancelPendingExecution = (): void => {
    this.#clearTimeout()
    this.#resolvePreviousPromiseInternal()
    this.#setState({
      isPending: false,
      isExecuting: false,
      lastArgs: undefined,
    })
  }

  #abortExecution = (): void => {
    this.asyncRetryer.cancel()
  }

  /**
   * Cancels any pending execution or aborts any execution in progress
   */
  cancel = (): void => {
    this.#cancelPendingExecution()
    this.#abortExecution()
    this.#setState({ canLeadingExecute: true })
  }

  /**
   * Resets the debouncer state to its default values
   */
  reset = (): void => {
    this.#setState(getDefaultAsyncDebouncerState<TFn>())
  }
}

/**
 * Creates an async debounced function that delays execution until after a specified wait time.
 * The debounced function will only execute once the wait period has elapsed without any new calls.
 * If called again during the wait period, the timer resets and a new wait period begins.
 *
 * Unlike the non-async Debouncer, this async version supports returning values from the debounced function,
 * making it ideal for API calls and other async operations where you want the result of the `maybeExecute` call
 * instead of setting the result on a state variable from within the debounced function.
 *
 * Error Handling:
 * - If an `onError` handler is provided, it will be called with the error and debouncer instance
 * - If `throwOnError` is true (default when no onError handler is provided), the error will be thrown
 * - If `throwOnError` is false (default when onError handler is provided), the error will be swallowed
 * - The error state can be checked using the underlying AsyncDebouncer instance
 * - Both onError and throwOnError can be used together - the handler will be called before any error is thrown
 *
 * State Management:
 * - Uses TanStack Store for reactive state management
 * - Use `initialState` to provide initial state values when creating the async debouncer
 * - Use `onSuccess` callback to react to successful function execution and implement custom logic
 * - Use `onError` callback to react to function execution errors and implement custom error handling
 * - Use `onSettled` callback to react to function execution completion (success or error) and implement custom logic
 * - The state includes canLeadingExecute, error count, execution status, and success/settle counts
 * - State can be accessed via `asyncDebouncer.store.state` when using the class directly
 * - When using framework adapters (React/Solid), state is accessed from `asyncDebouncer.state`
 *
 * @example
 * ```ts
 * const debounced = asyncDebounce(async (value: string) => {
 *   const result = await saveToAPI(value);
 *   return result; // Return value is preserved
 * }, {
 *   wait: 1000,
 *   onError: (error) => {
 *     console.error('API call failed:', error);
 *   },
 *   throwOnError: true // Will both log the error and throw it
 * });
 *
 * // Will only execute once, 1 second after the last call
 * // Returns the API response directly
 * const result = await debounced("third");
 * ```
 */
export function asyncDebounce<TFn extends AnyAsyncFunction>(
  fn: TFn,
  initialOptions: AsyncDebouncerOptions<TFn>,
) {
  const asyncDebouncer = new AsyncDebouncer(fn, initialOptions)
  return asyncDebouncer.maybeExecute
}<|MERGE_RESOLUTION|>--- conflicted
+++ resolved
@@ -1,9 +1,6 @@
 import { Store } from '@tanstack/store'
-<<<<<<< HEAD
 import { AsyncRetryer } from './async-retryer'
 import type { AsyncRetryerOptions } from './async-retryer'
-=======
->>>>>>> 46d5229a
 import { createKey, parseFunctionOrValue } from './utils'
 import { emitChange, pacerEventClient } from './event-client'
 import type { AnyAsyncFunction, OptionalKeys } from './types'
@@ -225,18 +222,10 @@
     )
     this.#setState(this.options.initialState ?? {})
 
-<<<<<<< HEAD
-    pacerEventClient.onAllPluginEvents((event) => {
-      if (event.type === 'pacer:d-AsyncDebouncer') {
-        this.#setState(event.payload.store.state as AsyncDebouncerState<TFn>)
-        this.setOptions(event.payload.options)
-      }
-=======
     pacerEventClient.on('d-AsyncDebouncer', (event) => {
       if (event.payload.key !== this.key) return
       this.#setState(event.payload.store.state as AsyncDebouncerState<TFn>)
       this.setOptions(event.payload.options)
->>>>>>> 46d5229a
     })
   }
 
@@ -277,11 +266,7 @@
                 : 'idle',
       }
     })
-<<<<<<< HEAD
-    this._emit()
-=======
     emitChange('AsyncDebouncer', this)
->>>>>>> 46d5229a
   }
 
   /**
