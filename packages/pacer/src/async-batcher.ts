--- conflicted
+++ resolved
@@ -1,9 +1,6 @@
 import { Store } from '@tanstack/store'
-<<<<<<< HEAD
 import { AsyncRetryer } from './async-retryer'
 import type { AsyncRetryerOptions } from './async-retryer'
-=======
->>>>>>> 46d5229a
 import { createKey, parseFunctionOrValue } from './utils'
 import { emitChange, pacerEventClient } from './event-client'
 import type { OptionalKeys } from './types'
@@ -266,18 +263,10 @@
     )
     this.#setState(this.options.initialState ?? {})
 
-<<<<<<< HEAD
-    pacerEventClient.onAllPluginEvents((event) => {
-      if (event.type === 'pacer:d-AsyncBatcher') {
-        this.#setState(event.payload.store.state as AsyncBatcherState<TValue>)
-        this.setOptions(event.payload.options)
-      }
-=======
     pacerEventClient.on('d-AsyncBatcher', (event) => {
       if (event.payload.key !== this.key) return
       this.#setState(event.payload.store.state)
       this.setOptions(event.payload.options)
->>>>>>> 46d5229a
     })
   }
 
@@ -315,11 +304,7 @@
               : 'populated',
       }
     })
-<<<<<<< HEAD
-    this._emit()
-=======
     emitChange('AsyncBatcher', this)
->>>>>>> 46d5229a
   }
 
   #getWait = (): number => {
