import { Store } from '@tanstack/store'
import { createKey, parseFunctionOrValue } from './utils'
import { emitChange, pacerEventClient } from './event-client'
import type { OptionalKeys } from './types'

export interface BatcherState<TValue> {
  /**
   * Number of batch executions that have been completed
   */
  executionCount: number
  /**
   * Whether the batcher has no items to process (items array is empty)
   */
  isEmpty: boolean
  /**
   * Whether the batcher is waiting for the timeout to trigger batch processing
   */
  isPending: boolean
  /**
   * Array of items currently queued for batch processing
   */
  items: Array<TValue>
  /**
   * Number of items currently in the batch queue
   */
  size: number
  /**
   * Current processing status - 'idle' when not processing, 'pending' when waiting for timeout
   */
  status: 'idle' | 'pending'
  /**
   * Total number of items that have been processed across all batches
   */
  totalItemsProcessed: number
}

function getDefaultBatcherState<TValue>(): BatcherState<TValue> {
  return {
    executionCount: 0,
    isEmpty: true,
    isPending: false,
    totalItemsProcessed: 0,
    items: [],
    size: 0,
    status: 'idle',
  }
}

/**
 * Options for configuring a Batcher instance
 */
export interface BatcherOptions<TValue> {
  /**
   * Custom function to determine if a batch should be processed
   * Return true to process the batch immediately
   */
  getShouldExecute?: (items: Array<TValue>, batcher: Batcher<TValue>) => boolean
  /**
   * Initial state for the batcher
   */
  initialState?: Partial<BatcherState<TValue>>
  /**
   * Optional key to identify this batcher instance.
   * If provided, the batcher will be identified by this key in the devtools and PacerProvider if applicable.
   */
  key?: string
  /**
   * Maximum number of items in a batch
   * @default Infinity
   */
  maxSize?: number
  /**
   * Callback fired after a batch is processed
   */
  onExecute?: (batch: Array<TValue>, batcher: Batcher<TValue>) => void
  /**
   * Callback fired after items are added to the batcher
   */
  onItemsChange?: (batcher: Batcher<TValue>) => void
  /**
   * Whether the batcher should start processing immediately
   * @default true
   */
  started?: boolean
  /**
   * Maximum time in milliseconds to wait before processing a batch.
   * If the wait duration has elapsed, the batch will be processed.
   * If not provided, the batch will not be triggered by a timeout.
   * @default Infinity
   */
  wait?: number | ((batcher: Batcher<TValue>) => number)
}

type BatcherOptionsWithOptionalCallbacks<TValue> = OptionalKeys<
  Required<BatcherOptions<TValue>>,
  'initialState' | 'onExecute' | 'onItemsChange' | 'key'
>

const defaultOptions: BatcherOptionsWithOptionalCallbacks<any> = {
  getShouldExecute: () => false,
  maxSize: Infinity,
  started: true,
  wait: Infinity,
}

/**
 * A class that collects items and processes them in batches.
 *
 * Batching is a technique for grouping multiple operations together to be processed as a single unit.
 *
 * The Batcher provides a flexible way to implement batching with configurable:
 * - Maximum batch size (number of items per batch)
 * - Time-based batching (process after X milliseconds)
 * - Custom batch processing logic via getShouldExecute
 * - Event callbacks for monitoring batch operations
 *
 * State Management:
 * - Uses TanStack Store for reactive state management
 * - Use `initialState` to provide initial state values when creating the batcher
 * - Use `onExecute` callback to react to batch execution and implement custom logic
 * - Use `onItemsChange` callback to react to items being added or removed from the batcher
 * - The state includes batch execution count, total items processed, items, and running status
 * - State can be accessed via `batcher.store.state` when using the class directly
 * - When using framework adapters (React/Solid), state is accessed from `batcher.state`
 *
 * @example
 * ```ts
 * const batcher = new Batcher<number>(
 *   (items) => console.log('Processing batch:', items),
 *   {
 *     maxSize: 5,
 *     wait: 2000,
 *     onExecute: (batch, batcher) => console.log('Batch executed:', batch)
 *   }
 * );
 *
 * batcher.addItem(1);
 * batcher.addItem(2);
 * // After 2 seconds or when 5 items are added, whichever comes first,
 * // the batch will be processed
 * // batcher.flush() // manually trigger a batch
 * ```
 */
export class Batcher<TValue> {
  readonly store: Store<Readonly<BatcherState<TValue>>> = new Store(
    getDefaultBatcherState<TValue>(),
  )
  key: string
  options: BatcherOptionsWithOptionalCallbacks<TValue>
  #timeoutId: NodeJS.Timeout | null = null

  constructor(
    public fn: (items: Array<TValue>) => void,
    initialOptions: BatcherOptions<TValue>,
  ) {
    this.key = createKey(initialOptions.key)
    this.options = {
      ...defaultOptions,
      ...initialOptions,
    }
    this.#setState(this.options.initialState ?? {})

<<<<<<< HEAD
    pacerEventClient.onAllPluginEvents((event) => {
      if (event.type === 'pacer:d-Batcher') {
        this.#setState(event.payload.store.state as BatcherState<TValue>)
        this.setOptions(event.payload.options)
      }
=======
    pacerEventClient.on('d-Batcher', (event) => {
      if (event.payload.key !== this.key) return
      this.#setState(event.payload.store.state)
      this.setOptions(event.payload.options)
>>>>>>> 46d5229a
    })
  }

  /**
   * Emits a change event for the batcher instance. Mostly useful for devtools.
   */
  _emit = () => emitChange('Batcher', this)

  /**
   * Updates the batcher options
   */
  setOptions = (newOptions: Partial<BatcherOptions<TValue>>): void => {
    this.options = { ...this.options, ...newOptions }
  }

  #setState = (newState: Partial<BatcherState<TValue>>): void => {
    this.store.setState((state) => {
      const combinedState = {
        ...state,
        ...newState,
      }
      const { isPending, items } = combinedState
      const size = items.length
      const isEmpty = size === 0
      return {
        ...combinedState,
        isEmpty,
        size,
        status: isPending ? 'pending' : 'idle',
      }
    })
<<<<<<< HEAD
    this._emit()
=======
    emitChange('Batcher', this)
>>>>>>> 46d5229a
  }

  #getWait = (): number => {
    return parseFunctionOrValue(this.options.wait, this)
  }

  /**
   * Adds an item to the batcher
   * If the batch size is reached, timeout occurs, or shouldProcess returns true, the batch will be processed
   */
  addItem = (item: TValue): void => {
    this.#setState({
      items: [...this.store.state.items, item],
      isPending: this.options.wait !== Infinity,
    })
    this.options.onItemsChange?.(this)

    const shouldProcess =
      this.store.state.items.length >= this.options.maxSize ||
      this.options.getShouldExecute(this.store.state.items, this)

    if (shouldProcess) {
      this.#execute()
    } else if (this.options.wait !== Infinity) {
      this.#clearTimeout() // clear any pending timeout to replace it with a new one
      this.#timeoutId = setTimeout(() => this.#execute(), this.#getWait())
    }
  }

  /**
   * Processes the current batch of items.
   * This method will automatically be triggered if the batcher is running and any of these conditions are met:
   * - The number of items reaches batchSize
   * - The wait duration has elapsed
   * - The getShouldExecute function returns true upon adding an item
   *
   * You can also call this method manually to process the current batch at any time.
   */
  #execute = (): void => {
    if (this.store.state.items.length === 0) {
      return
    }

    const batch = this.peekAllItems() // copy of the items to be processed (to prevent race conditions)
    this.clear() // Clear items before processing to prevent race conditions
    this.options.onItemsChange?.(this) // Call onItemsChange to notify listeners that the items have changed

    this.fn(batch) // EXECUTE
    this.#setState({
      executionCount: this.store.state.executionCount + 1,
      totalItemsProcessed: this.store.state.totalItemsProcessed + batch.length,
    })
    this.options.onExecute?.(batch, this)
  }

  /**
   * Processes the current batch of items immediately
   */
  flush = (): void => {
    this.#clearTimeout() // clear any pending timeout
    this.#execute() // execute immediately
  }

  /**
   * Returns a copy of all items in the batcher
   */
  peekAllItems = (): Array<TValue> => {
    return [...this.store.state.items]
  }

  #clearTimeout = (): void => {
    if (this.#timeoutId) {
      clearTimeout(this.#timeoutId)
      this.#timeoutId = null
    }
  }

  /**
   * Removes all items from the batcher
   */
  clear = (): void => {
    this.#setState({ items: [], isPending: false })
  }

  /**
   * Resets the batcher state to its default values
   */
  reset = (): void => {
    this.#setState(getDefaultBatcherState<TValue>())
    this.options.onItemsChange?.(this)
  }
}

/**
 * Creates a batcher that processes items in batches
 *
 * @example
 * ```ts
 * const batchItems = batch<number>(
 *   (items) => console.log('Processing:', items),
 *   {
 *     maxSize: 3,
 *     onExecute: (batch, batcher) => console.log('Batch executed:', batch)
 *   }
 * );
 *
 * batchItems(1);
 * batchItems(2);
 * batchItems(3); // Triggers batch processing
 * ```
 */
export function batch<TValue>(
  fn: (items: Array<TValue>) => void,
  options: BatcherOptions<TValue>,
) {
  const batcher = new Batcher<TValue>(fn, options)
  return batcher.addItem
}<|MERGE_RESOLUTION|>--- conflicted
+++ resolved
@@ -160,18 +160,10 @@
     }
     this.#setState(this.options.initialState ?? {})
 
-<<<<<<< HEAD
-    pacerEventClient.onAllPluginEvents((event) => {
-      if (event.type === 'pacer:d-Batcher') {
-        this.#setState(event.payload.store.state as BatcherState<TValue>)
-        this.setOptions(event.payload.options)
-      }
-=======
     pacerEventClient.on('d-Batcher', (event) => {
       if (event.payload.key !== this.key) return
       this.#setState(event.payload.store.state)
       this.setOptions(event.payload.options)
->>>>>>> 46d5229a
     })
   }
 
@@ -203,11 +195,7 @@
         status: isPending ? 'pending' : 'idle',
       }
     })
-<<<<<<< HEAD
-    this._emit()
-=======
     emitChange('Batcher', this)
->>>>>>> 46d5229a
   }
 
   #getWait = (): number => {
