import { Store } from '@tanstack/store'
<<<<<<< HEAD
import { parseFunctionOrValue } from './utils'
import { AsyncRetryer } from './async-retryer'
import type { AsyncRetryerOptions } from './async-retryer'
=======
import { createKey, parseFunctionOrValue } from './utils'
import { emitChange, pacerEventClient } from './event-client'
>>>>>>> 7e853c03
import type { OptionalKeys } from './types'
import type { QueuePosition } from './queuer'

export interface AsyncQueuerState<TValue> {
  /**
   * Items currently being processed by the queuer
   */
  activeItems: Array<TValue>
  /**
   * Number of task executions that have resulted in errors
   */
  errorCount: number
  /**
   * Number of items that have been removed from the queue due to expiration
   */
  expirationCount: number
  /**
   * Whether the queuer has no items to process (items array is empty)
   */
  isEmpty: boolean
  /**
   * Whether the queuer has reached its maximum capacity
   */
  isFull: boolean
  /**
   * Whether the queuer is not currently processing any items
   */
  isIdle: boolean
  /**
   * Whether the queuer is active and will process items automatically
   */
  isRunning: boolean
  /**
   * Array of items currently waiting to be processed
   */
  items: Array<TValue>
  /**
   * Timestamps when items were added to the queue for expiration tracking
   */
  itemTimestamps: Array<number>
  /**
   * The result from the most recent task execution
   */
  lastResult: any
  /**
   * Whether the queuer has a pending timeout for processing the next item
   */
  pendingTick: boolean
  /**
   * Number of items that have been rejected from being added to the queue
   */
  rejectionCount: number
  /**
   * Number of task executions that have completed (either successfully or with errors)
   */
  settledCount: number
  /**
   * Number of items currently in the queue
   */
  size: number
  /**
   * Current processing status - 'idle' when not processing, 'running' when active, 'stopped' when paused
   */
  status: 'idle' | 'running' | 'stopped'
  /**
   * Number of task executions that have completed successfully
   */
  successCount: number
}

function getDefaultAsyncQueuerState<TValue>(): AsyncQueuerState<TValue> {
  return {
    activeItems: [],
    errorCount: 0,
    expirationCount: 0,
    isEmpty: true,
    isFull: false,
    isIdle: true,
    isRunning: true,
    itemTimestamps: [],
    items: [],
    lastResult: null,
    pendingTick: false,
    rejectionCount: 0,
    settledCount: 0,
    size: 0,
    status: 'idle',
    successCount: 0,
  }
}

export interface AsyncQueuerOptions<TValue> {
  /**
   * Options for configuring the underlying async retryer
   */
  asyncRetryerOptions?: AsyncRetryerOptions<(item: TValue) => Promise<any>>
  /**
   * Default position to add items to the queuer
   * @default 'back'
   */
  addItemsTo?: QueuePosition
  /**
   * Optional key to identify this async queuer instance.
   * If provided, the async queuer will be identified by this key in the devtools and PacerProvider if applicable.
   */
  key?: string
  /**
   * Maximum number of concurrent tasks to process.
   * Can be a number or a function that returns a number.
   * @default 1
   */
  concurrency?: number | ((queuer: AsyncQueuer<TValue>) => number)
  /**
   * Maximum time in milliseconds that an item can stay in the queue
   * If not provided, items will never expire
   */
  expirationDuration?: number
  /**
   * Function to determine if an item has expired
   * If provided, this overrides the expirationDuration behavior
   */
  getIsExpired?: (item: TValue, addedAt: number) => boolean
  /**
   * Default position to get items from during processing
   * @default 'front'
   */
  getItemsFrom?: QueuePosition
  /**
   * Function to determine priority of items in the queuer
   * Higher priority items will be processed first
   * If not provided, will use static priority values attached to tasks
   */
  getPriority?: (item: TValue) => number
  /**
   * Initial items to populate the queuer with
   */
  initialItems?: Array<TValue>
  /**
   * Initial state for the async queuer
   */
  initialState?: Partial<AsyncQueuerState<TValue>>
  /**
   * Maximum number of items allowed in the queuer
   */
  maxSize?: number
  /**
   * Optional error handler for when a task throws.
   * If provided, the handler will be called with the error and queuer instance.
   * This can be used alongside throwOnError - the handler will be called before any error is thrown.
   */
  onError?: (error: unknown, item: TValue, queuer: AsyncQueuer<TValue>) => void
  /**
   * Callback fired whenever an item expires in the queuer
   */
  onExpire?: (item: TValue, queuer: AsyncQueuer<TValue>) => void
  /**
   * Callback fired whenever an item is added or removed from the queuer
   */
  onItemsChange?: (queuer: AsyncQueuer<TValue>) => void
  /**
   * Callback fired whenever an item is rejected from being added to the queuer
   */
  onReject?: (item: TValue, queuer: AsyncQueuer<TValue>) => void
  /**
   * Optional callback to call when a task is settled
   */
  onSettled?: (item: TValue, queuer: AsyncQueuer<TValue>) => void
  /**
   * Optional callback to call when a task succeeds
   */
  onSuccess?: (result: any, item: TValue, queuer: AsyncQueuer<TValue>) => void
  /**
   * Whether the queuer should start processing tasks immediately or not.
   */
  started?: boolean
  /**
   * Whether to throw errors when they occur.
   * Defaults to true if no onError handler is provided, false if an onError handler is provided.
   * Can be explicitly set to override these defaults.
   */
  throwOnError?: boolean
  /**
   * Time in milliseconds to wait between processing items.
   * Can be a number or a function that returns a number.
   * @default 0
   */
  wait?: number | ((queuer: AsyncQueuer<TValue>) => number)
}

type AsyncQueuerOptionsWithOptionalCallbacks = OptionalKeys<
  Required<AsyncQueuerOptions<any>>,
  | 'initialState'
  | 'throwOnError'
  | 'onSuccess'
  | 'onSettled'
  | 'onReject'
  | 'onItemsChange'
  | 'onExpire'
  | 'onError'
  | 'key'
>

const defaultOptions: AsyncQueuerOptionsWithOptionalCallbacks = {
  addItemsTo: 'back',
  asyncRetryerOptions: {
    maxAttempts: 1,
  },
  concurrency: 1,
  expirationDuration: Infinity,
  getIsExpired: () => false,
  getItemsFrom: 'front',
  getPriority: (item: any) => item?.priority ?? 0,
  initialItems: [],
  maxSize: Infinity,
  started: true,
  wait: 0,
}

/**
 * A flexible asynchronous queue for processing tasks with configurable concurrency, priority, and expiration.
 *
 * Features:
 * - Priority queue support via the getPriority option
 * - Configurable concurrency limit
 * - Callbacks for task success, error, completion, and queue state changes
 * - FIFO (First In First Out) or LIFO (Last In First Out) queue behavior
 * - Pause and resume processing
 * - Task cancellation
 * - Item expiration to remove stale items from the queue
 *
 * Tasks are processed concurrently up to the configured concurrency limit. When a task completes,
 * the next pending task is processed if the concurrency limit allows.
 *
 * Error Handling:
 * - If an `onError` handler is provided, it will be called with the error and queuer instance
 * - If `throwOnError` is true (default when no onError handler is provided), the error will be thrown
 * - If `throwOnError` is false (default when onError handler is provided), the error will be swallowed
 * - Both onError and throwOnError can be used together; the handler will be called before any error is thrown
 * - The error state can be checked using the AsyncQueuer instance
 *
 * State Management:
 * - Uses TanStack Store for reactive state management
 * - Use `initialState` to provide initial state values when creating the async queuer
 * - Use `onSuccess` callback to react to successful task execution and implement custom logic
 * - Use `onError` callback to react to task execution errors and implement custom error handling
 * - Use `onSettled` callback to react to task execution completion (success or error) and implement custom logic
 * - Use `onItemsChange` callback to react to items being added or removed from the queue
 * - Use `onExpire` callback to react to items expiring and implement custom logic
 * - Use `onReject` callback to react to items being rejected when the queue is full
 * - The state includes error count, expiration count, rejection count, running status, and success/settle counts
 * - State can be accessed via `asyncQueuer.store.state` when using the class directly
 * - When using framework adapters (React/Solid), state is accessed from `asyncQueuer.state`
 *
 * Example usage:
 * ```ts
 * const asyncQueuer = new AsyncQueuer<string>(async (item) => {
 *   // process item
 *   return item.toUpperCase();
 * }, {
 *   concurrency: 2,
 *   onSuccess: (result) => {
 *     console.log(result);
 *   }
 * });
 *
 * asyncQueuer.addItem('hello');
 * asyncQueuer.start();
 * ```
 */
export class AsyncQueuer<TValue> {
  readonly store: Store<Readonly<AsyncQueuerState<TValue>>> = new Store<
    AsyncQueuerState<TValue>
  >(getDefaultAsyncQueuerState<TValue>())
  key: string
  options: AsyncQueuerOptions<TValue>
  asyncRetryer: AsyncRetryer<(item: TValue) => Promise<any>>
  #timeoutIds: Set<NodeJS.Timeout> = new Set()

  constructor(
    public fn: (item: TValue) => Promise<any>,
    initialOptions: AsyncQueuerOptions<TValue> = {},
  ) {
    this.key = createKey(initialOptions.key)
    this.options = {
      ...defaultOptions,
      ...initialOptions,
      throwOnError: initialOptions.throwOnError ?? !initialOptions.onError,
    }
    this.asyncRetryer = new AsyncRetryer(
      this.fn,
      this.options.asyncRetryerOptions,
    )
    const isInitiallyRunning =
      this.options.initialState?.isRunning ?? this.options.started ?? true
    this.#setState({
      ...this.options.initialState,
      isRunning: isInitiallyRunning,
    })

    if (this.options.initialState?.items) {
      if (this.store.state.isRunning) {
        this.#tick()
      }
    } else {
      for (let i = 0; i < (this.options.initialItems?.length ?? 0); i++) {
        const item = this.options.initialItems![i]!
        const isLast = i === (this.options.initialItems?.length ?? 0) - 1
        this.addItem(item, this.options.addItemsTo ?? 'back', isLast)
      }
    }

    pacerEventClient.onAllPluginEvents((event) => {
      if (event.type === 'pacer:d-AsyncQueuer') {
        this.#setState(event.payload.store.state)
        this.setOptions(event.payload.options)
      }
    })
  }

  /**
   * Emits a change event for the async queuer instance. Mostly useful for devtools.
   */
  _emit = () => emitChange('AsyncQueuer', this)

  /**
   * Updates the queuer options. New options are merged with existing options.
   */
  setOptions = (newOptions: Partial<AsyncQueuerOptions<TValue>>): void => {
    this.options = { ...this.options, ...newOptions }
  }

  #setState = (newState: Partial<AsyncQueuerState<TValue>>): void => {
    this.store.setState((state) => {
      const combinedState = {
        ...state,
        ...newState,
      }

      const { activeItems, items, isRunning } = combinedState

      const size = items.length
      const isFull = size >= (this.options.maxSize ?? Infinity)
      const isEmpty = size === 0
      const isIdle = isRunning && isEmpty && activeItems.length === 0

      const status = isIdle ? 'idle' : isRunning ? 'running' : 'stopped'

      return {
        ...combinedState,
        isEmpty,
        isFull,
        isIdle,
        size,
        status,
      }
    })
    this._emit()
  }

  /**
   * Returns the current wait time (in milliseconds) between processing items.
   * If a function is provided, it is called with the queuer instance.
   */
  #getWait = (): number => {
    return parseFunctionOrValue(this.options.wait ?? 0, this)
  }

  /**
   * Returns the current concurrency limit for processing items.
   * If a function is provided, it is called with the queuer instance.
   */
  #getConcurrency = (): number => {
    return parseFunctionOrValue(this.options.concurrency ?? 1, this)
  }

  /**
   * Processes items in the queue up to the concurrency limit. Internal use only.
   */
  #tick = () => {
    if (!this.store.state.isRunning) {
      this.#setState({ pendingTick: false })
      return
    }
    this.#setState({ pendingTick: true })

    // Check for expired items
    this.#checkExpiredItems()

    // Process items concurrently up to the concurrency limit
    const activeItems = this.store.state.activeItems
    while (
      activeItems.length < this.#getConcurrency() &&
      this.store.state.items.length > 0
    ) {
      const nextItem = this.peekNextItem()
      if (!nextItem) {
        break
      }
      activeItems.push(nextItem)
      this.#setState({
        activeItems,
      })
      ;(async () => {
        const result = await this.execute()
        this.#setState({ lastResult: result })

        const wait = this.#getWait()
        if (wait > 0) {
          const timeoutId = setTimeout(() => this.#tick(), wait)
          this.#timeoutIds.add(timeoutId)
          return
        }

        this.#tick()
      })()
    }

    this.#setState({ pendingTick: false })
  }

  /**
   * Adds an item to the queue. If the queue is full, the item is rejected and onReject is called.
   * Items can be inserted based on priority or at the front/back depending on configuration.
   *
   * @example
   * ```ts
   * queuer.addItem({ value: 'task', priority: 10 });
   * queuer.addItem('task2', 'front');
   * ```
   */
  addItem = (
    item: TValue,
    position: QueuePosition = this.options.addItemsTo ?? 'back',
    runOnItemsChange: boolean = true,
  ): boolean => {
    if (this.store.state.items.length >= (this.options.maxSize ?? Infinity)) {
      this.#setState({
        rejectionCount: this.store.state.rejectionCount + 1,
      })
      this.options.onReject?.(item, this)
      return false
    }

    // Get priority either from the function or from getPriority option
    const priority =
      this.options.getPriority !== defaultOptions.getPriority
        ? this.options.getPriority!(item)
        : (item as any).priority

    const items = this.store.state.items
    const itemTimestamps = this.store.state.itemTimestamps

    if (priority !== undefined) {
      // Insert based on priority - higher priority items go to front
      const insertIndex = items.findIndex((existing) => {
        const existingPriority =
          this.options.getPriority !== defaultOptions.getPriority
            ? this.options.getPriority!(existing)
            : (existing as any).priority
        return existingPriority < priority
      })

      if (insertIndex === -1) {
        items.push(item)
        itemTimestamps.push(Date.now())
      } else {
        items.splice(insertIndex, 0, item)
        itemTimestamps.splice(insertIndex, 0, Date.now())
      }
    } else {
      if (position === 'front') {
        // Default FIFO/LIFO behavior
        items.unshift(item)
        itemTimestamps.unshift(Date.now())
      } else {
        // LIFO
        items.push(item)
        itemTimestamps.push(Date.now())
      }
    }

    this.#setState({
      items,
      itemTimestamps,
    })

    if (runOnItemsChange) {
      this.options.onItemsChange?.(this)
    }

    if (this.store.state.isRunning && !this.store.state.pendingTick) {
      this.#tick()
    }

    return true
  }

  /**
   * Removes and returns the next item from the queue without executing the task function.
   * Use for manual queue management. Normally, use execute() to process items.
   *
   * @example
   * ```ts
   * // FIFO
   * queuer.getNextItem();
   * // LIFO
   * queuer.getNextItem('back');
   * ```
   */
  getNextItem = (
    position: QueuePosition = this.options.getItemsFrom ?? 'front',
  ): TValue | undefined => {
    const { items, itemTimestamps } = this.store.state
    let item: TValue | undefined

    if (position === 'front') {
      item = items[0]
      if (item !== undefined) {
        this.#setState({
          items: items.slice(1),
          itemTimestamps: itemTimestamps.slice(1),
        })
      }
    } else {
      item = items[items.length - 1]
      if (item !== undefined) {
        this.#setState({
          items: items.slice(0, -1),
          itemTimestamps: itemTimestamps.slice(0, -1),
        })
      }
    }

    if (item !== undefined) {
      this.options.onItemsChange?.(this)
    }

    return item
  }

  #getAllItems = (): Array<TValue> => {
    const items = this.peekAllItems()
    this.clear()
    return items
  }

  /**
   * Removes and returns the next item from the queue and executes the task function with it.
   *
   * @example
   * ```ts
   * queuer.execute();
   * // LIFO
   * queuer.execute('back');
   * ```
   */
  execute = async (position?: QueuePosition): Promise<any> => {
    const item = this.getNextItem(position)
    if (item !== undefined) {
      try {
        const lastResult = await this.asyncRetryer.execute(item) // EXECUTE!
        this.#setState({
          successCount: this.store.state.successCount + 1,
          lastResult,
        })
        this.options.onSuccess?.(lastResult, item, this)
      } catch (error) {
        this.#setState({
          errorCount: this.store.state.errorCount + 1,
        })
        this.options.onError?.(error, item, this)
        if (this.options.throwOnError) {
          throw error
        }
      } finally {
        this.#setState({
          activeItems: this.store.state.activeItems.filter(
            (activeItem) => activeItem !== item,
          ),
          settledCount: this.store.state.settledCount + 1,
        })
        this.options.onSettled?.(item, this)
      }
    }
    return item
  }

  /**
   * Processes a specified number of items to execute immediately with no wait time
   * If no numberOfItems is provided, all items will be processed
   */
  flush = async (
    numberOfItems: number = this.store.state.items.length,
    position?: QueuePosition,
  ): Promise<void> => {
    this.#clearTimeouts() // clear any pending timeouts
    await Promise.all(
      Array.from({ length: numberOfItems }, () => this.execute(position)),
    )
  }

  /**
   * Processes all items in the queue as a batch using the provided function as an argument
   * The queue is cleared after processing
   */
  flushAsBatch = async (
    batchFunction: (items: Array<TValue>) => Promise<any>,
  ): Promise<void> => {
    this.#clearTimeouts() // clear any pending timeouts
    const items = this.#getAllItems()
    await batchFunction(items)
  }

  /**
   * Checks for expired items in the queue and removes them. Calls onExpire for each expired item.
   * Internal use only.
   */
  #checkExpiredItems = (): void => {
    if (
      (this.options.expirationDuration ?? Infinity) === Infinity &&
      this.options.getIsExpired === defaultOptions.getIsExpired
    ) {
      return
    }

    const now = Date.now()
    const expiredIndices: Array<number> = []

    // Find indices of expired items
    for (let i = 0; i < this.store.state.items.length; i++) {
      const timestamp = this.store.state.itemTimestamps[i]
      if (timestamp === undefined) continue

      const item = this.store.state.items[i]
      if (item === undefined) continue

      const isExpired =
        this.options.getIsExpired !== defaultOptions.getIsExpired
          ? this.options.getIsExpired!(item, timestamp)
          : now - timestamp > (this.options.expirationDuration ?? Infinity)

      if (isExpired) {
        expiredIndices.push(i)
      }
    }

    // Remove expired items from back to front to maintain indices
    for (let i = expiredIndices.length - 1; i >= 0; i--) {
      const index = expiredIndices[i]
      if (index === undefined) continue

      const expiredItem = this.store.state.items[index]
      if (expiredItem === undefined) continue

      const newItems = [...this.store.state.items]
      const newTimestamps = [...this.store.state.itemTimestamps]
      newItems.splice(index, 1)
      newTimestamps.splice(index, 1)
      this.#setState({
        items: newItems,
        itemTimestamps: newTimestamps,
        expirationCount: this.store.state.expirationCount + 1,
      })
      this.options.onExpire?.(expiredItem, this)
    }

    if (expiredIndices.length > 0) {
      this.options.onItemsChange?.(this)
    }
  }

  /**
   * Returns the next item in the queue without removing it.
   *
   * @example
   * ```ts
   * queuer.peekNextItem(); // front
   * queuer.peekNextItem('back'); // back
   * ```
   */
  peekNextItem = (position: QueuePosition = 'front'): TValue | undefined => {
    if (position === 'front') {
      return this.store.state.items[0]
    }
    return this.store.state.items[this.store.state.items.length - 1]
  }

  /**
   * Returns a copy of all items in the queue, including active and pending items.
   */
  peekAllItems = (): Array<TValue> => {
    return [...this.peekActiveItems(), ...this.peekPendingItems()]
  }

  /**
   * Returns the items currently being processed (active tasks).
   */
  peekActiveItems = (): Array<TValue> => {
    return [...this.store.state.activeItems]
  }

  /**
   * Returns the items waiting to be processed (pending tasks).
   */
  peekPendingItems = (): Array<TValue> => {
    return [...this.store.state.items]
  }

  /**
   * Starts processing items in the queue. If already running, does nothing.
   */
  start = (): void => {
    this.#setState({ isRunning: true })
    if (!this.store.state.pendingTick && this.store.state.items.length > 0) {
      this.#tick()
    }
  }

  /**
   * Stops processing items in the queue. Does not clear the queue.
   */
  stop = (): void => {
    this.#clearTimeouts()
    this.#setState({ isRunning: false, pendingTick: false })
  }

  #clearTimeouts = (): void => {
    this.#timeoutIds.forEach((timeoutId) => clearTimeout(timeoutId))
    this.#timeoutIds.clear()
  }

  /**
   * Removes all pending items from the queue. Does not affect active tasks.
   */
  clear = (): void => {
    this.#setState({ items: [], itemTimestamps: [] })
    this.options.onItemsChange?.(this)
  }

  /**
   * Resets the queuer state to its default values
   */
  reset = (): void => {
    this.#setState(getDefaultAsyncQueuerState<TValue>())
    this.options.onItemsChange?.(this)
  }
}

/**
 * Creates a new AsyncQueuer instance and returns a bound addItem function for adding tasks.
 * The queuer is started automatically and ready to process items.
 *
 * Error Handling:
 * - If an `onError` handler is provided, it will be called with the error and queuer instance
 * - If `throwOnError` is true (default when no onError handler is provided), the error will be thrown
 * - If `throwOnError` is false (default when onError handler is provided), the error will be swallowed
 * - Both onError and throwOnError can be used together; the handler will be called before any error is thrown
 * - The error state can be checked using the underlying AsyncQueuer instance
 *
 * State Management:
 * - Uses TanStack Store for reactive state management
 * - Use `initialState` to provide initial state values when creating the async queuer
 * - Use `onSuccess` callback to react to successful task execution and implement custom logic
 * - Use `onError` callback to react to task execution errors and implement custom error handling
 * - Use `onSettled` callback to react to task execution completion (success or error) and implement custom logic
 * - Use `onItemsChange` callback to react to items being added or removed from the queue
 * - Use `onExpire` callback to react to items expiring and implement custom logic
 * - Use `onReject` callback to react to items being rejected when the queue is full
 * - The state includes error count, expiration count, rejection count, running status, and success/settle counts
 * - State can be accessed via the underlying AsyncQueuer instance's `store.state` property
 * - When using framework adapters (React/Solid), state is accessed from the hook's state property
 *
 * Example usage:
 * ```ts
 * const enqueue = asyncQueue<string>(async (item) => {
 *   return item.toUpperCase();
 * }, {...options});
 *
 * enqueue('hello');
 * ```
 */
export function asyncQueue<TValue>(
  fn: (value: TValue) => Promise<any>,
  initialOptions: AsyncQueuerOptions<TValue>,
) {
  const asyncQueuer = new AsyncQueuer<TValue>(fn, initialOptions)
  return asyncQueuer.addItem
}<|MERGE_RESOLUTION|>--- conflicted
+++ resolved
@@ -1,12 +1,8 @@
 import { Store } from '@tanstack/store'
-<<<<<<< HEAD
-import { parseFunctionOrValue } from './utils'
 import { AsyncRetryer } from './async-retryer'
 import type { AsyncRetryerOptions } from './async-retryer'
-=======
 import { createKey, parseFunctionOrValue } from './utils'
 import { emitChange, pacerEventClient } from './event-client'
->>>>>>> 7e853c03
 import type { OptionalKeys } from './types'
 import type { QueuePosition } from './queuer'
 
