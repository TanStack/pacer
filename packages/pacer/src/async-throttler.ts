import { Store } from '@tanstack/store'
<<<<<<< HEAD
import { AsyncRetryer } from './async-retryer'
import type { AsyncRetryerOptions } from './async-retryer'
=======
>>>>>>> 46d5229a
import { createKey, parseFunctionOrValue } from './utils'
import { emitChange, pacerEventClient } from './event-client'
import type { AnyAsyncFunction, OptionalKeys } from './types'

export interface AsyncThrottlerState<TFn extends AnyAsyncFunction> {
  /**
   * Number of function executions that have resulted in errors
   */
  errorCount: number
  /**
   * Whether the throttled function is currently executing asynchronously
   */
  isExecuting: boolean
  /**
   * Whether the throttler is waiting for the timeout to trigger execution
   */
  isPending: boolean
  /**
   * The arguments from the most recent call to maybeExecute
   */
  lastArgs: Parameters<TFn> | undefined
  /**
   * Timestamp of the last function execution in milliseconds
   */
  lastExecutionTime: number
  /**
   * The result from the most recent successful function execution
   */
  lastResult: ReturnType<TFn> | undefined
  /**
   * Number of times maybeExecute has been called (for reduction calculations)
   */
  maybeExecuteCount: number
  /**
   * Timestamp when the next execution can occur in milliseconds
   */
  nextExecutionTime: number | undefined
  /**
   * Number of function executions that have completed (either successfully or with errors)
   */
  settleCount: number
  /**
   * Current execution status - 'idle' when not active, 'pending' when waiting, 'executing' when running, 'settled' when completed
   */
  status: 'disabled' | 'idle' | 'pending' | 'executing' | 'settled'
  /**
   * Number of function executions that have completed successfully
   */
  successCount: number
}

function getDefaultAsyncThrottlerState<
  TFn extends AnyAsyncFunction,
>(): AsyncThrottlerState<TFn> {
  return {
    errorCount: 0,
    isExecuting: false,
    isPending: false,
    lastArgs: undefined,
    lastExecutionTime: 0,
    lastResult: undefined,
    maybeExecuteCount: 0,
    nextExecutionTime: undefined,
    settleCount: 0,
    status: 'idle',
    successCount: 0,
  }
}

/**
 * Options for configuring an async throttled function
 */
export interface AsyncThrottlerOptions<TFn extends AnyAsyncFunction> {
  /**
   * Options for configuring the underlying async retryer
   */
  asyncRetryerOptions?: AsyncRetryerOptions<TFn>
  /**
   * Whether the throttler is enabled. When disabled, maybeExecute will not trigger any executions.
   * Can be a boolean or a function that returns a boolean.
   * Defaults to true.
   */
  enabled?: boolean | ((throttler: AsyncThrottler<TFn>) => boolean)
  /**
   * Initial state for the async throttler
   */
  initialState?: Partial<AsyncThrottlerState<TFn>>
  /**
   * Optional key to identify this async throttler instance.
   * If provided, the async throttler will be identified by this key in the devtools and PacerProvider if applicable.
   */
  key?: string
  /**
   * Whether to execute the function immediately when called
   * Defaults to true
   */
  leading?: boolean
  /**
   * Optional error handler for when the throttled function throws.
   * If provided, the handler will be called with the error and throttler instance.
   * This can be used alongside throwOnError - the handler will be called before any error is thrown.
   */
  onError?: (
    error: unknown,
    args: Parameters<TFn>,
    asyncThrottler: AsyncThrottler<TFn>,
  ) => void
  /**
   * Optional function to call when the throttled function is executed
   */
  onSettled?: (
    args: Parameters<TFn>,
    asyncThrottler: AsyncThrottler<TFn>,
  ) => void
  /**
   * Optional function to call when the throttled function is executed
   */
  onSuccess?: (
    result: ReturnType<TFn>,
    args: Parameters<TFn>,
    asyncThrottler: AsyncThrottler<TFn>,
  ) => void
  /**
   * Whether to throw errors when they occur.
   * Defaults to true if no onError handler is provided, false if an onError handler is provided.
   * Can be explicitly set to override these defaults.
   */
  throwOnError?: boolean
  /**
   * Whether to execute the function on the trailing edge of the wait period
   * Defaults to true
   */
  trailing?: boolean
  /**
   * Time window in milliseconds during which the function can only be executed once.
   * Can be a number or a function that returns a number.
   * Defaults to 0ms
   */
  wait: number | ((throttler: AsyncThrottler<TFn>) => number)
}

type AsyncThrottlerOptionsWithOptionalCallbacks = OptionalKeys<
  AsyncThrottlerOptions<any>,
  'initialState' | 'onError' | 'onSettled' | 'onSuccess'
>

const defaultOptions: AsyncThrottlerOptionsWithOptionalCallbacks = {
  asyncRetryerOptions: {
    maxAttempts: 1,
  },
  enabled: true,
  leading: true,
  trailing: true,
  wait: 0,
}

/**
 * A class that creates an async throttled function.
 *
 * Throttling limits how often a function can be executed, allowing only one execution within a specified time window.
 * Unlike debouncing which resets the delay timer on each call, throttling ensures the function executes at a
 * regular interval regardless of how often it's called.
 *
 * Unlike the non-async Throttler, this async version supports returning values from the throttled function,
 * making it ideal for API calls and other async operations where you want the result of the `maybeExecute` call
 * instead of setting the result on a state variable from within the throttled function.
 *
 * This is useful for rate-limiting API calls, handling scroll/resize events, or any scenario where you want to
 * ensure a maximum execution frequency.
 *
 * Error Handling:
 * - If an `onError` handler is provided, it will be called with the error and throttler instance
 * - If `throwOnError` is true (default when no onError handler is provided), the error will be thrown
 * - If `throwOnError` is false (default when onError handler is provided), the error will be swallowed
 * - Both onError and throwOnError can be used together - the handler will be called before any error is thrown
 * - The error state can be checked using the underlying AsyncThrottler instance
 *
 * State Management:
 * - Uses TanStack Store for reactive state management
 * - Use `initialState` to provide initial state values when creating the async throttler
 * - Use `onSuccess` callback to react to successful function execution and implement custom logic
 * - Use `onError` callback to react to function execution errors and implement custom error handling
 * - Use `onSettled` callback to react to function execution completion (success or error) and implement custom logic
 * - The state includes error count, execution status, last execution time, and success/settle counts
 * - State can be accessed via `asyncThrottler.store.state` when using the class directly
 * - When using framework adapters (React/Solid), state is accessed from `asyncThrottler.state`
 *
 * @example
 * ```ts
 * const throttler = new AsyncThrottler(async (value: string) => {
 *   const result = await saveToAPI(value);
 *   return result; // Return value is preserved
 * }, {
 *   wait: 1000,
 *   onError: (error) => {
 *     console.error('API call failed:', error);
 *   }
 * });
 *
 * // Will only execute once per second no matter how often called
 * // Returns the API response directly
 * const result = await throttler.maybeExecute(inputElement.value);
 * ```
 */
export class AsyncThrottler<TFn extends AnyAsyncFunction> {
  readonly store: Store<Readonly<AsyncThrottlerState<TFn>>> = new Store<
    AsyncThrottlerState<TFn>
  >(getDefaultAsyncThrottlerState<TFn>())
  key: string
  options: AsyncThrottlerOptions<TFn>
  asyncRetryer: AsyncRetryer<TFn>
  #timeoutId: NodeJS.Timeout | null = null
  #resolvePreviousPromise:
    | ((value?: ReturnType<TFn> | undefined) => void)
    | null = null

  constructor(
    public fn: TFn,
    initialOptions: AsyncThrottlerOptions<TFn>,
  ) {
    this.key = createKey(initialOptions.key)
    this.options = {
      ...defaultOptions,
      ...initialOptions,
      throwOnError: initialOptions.throwOnError ?? !initialOptions.onError,
    }
    this.asyncRetryer = new AsyncRetryer(
      this.fn,
      this.options.asyncRetryerOptions,
    )
    this.#setState(this.options.initialState ?? {})
<<<<<<< HEAD

    pacerEventClient.onAllPluginEvents((event) => {
      if (event.type === 'pacer:d-AsyncThrottler') {
        this.#setState(event.payload.store.state as AsyncThrottlerState<TFn>)
        this.setOptions(event.payload.options)
      }
=======
    pacerEventClient.on('d-AsyncThrottler', (event) => {
      if (event.payload.key !== this.key) return
      this.#setState(event.payload.store.state as AsyncThrottlerState<TFn>)
      this.setOptions(event.payload.options)
>>>>>>> 46d5229a
    })
  }

  /**
   * Emits a change event for the async throttler instance. Mostly useful for devtools.
   */
  _emit = () => emitChange('AsyncThrottler', this)

  /**
   * Updates the async throttler options
   */
  setOptions = (newOptions: Partial<AsyncThrottlerOptions<TFn>>): void => {
    this.options = { ...this.options, ...newOptions }

    // End the pending state if the throttler is disabled
    if (!this.#getEnabled()) {
      this.cancel()
    }
  }

  #setState = (newState: Partial<AsyncThrottlerState<TFn>>): void => {
    this.store.setState((state) => {
      const combinedState = {
        ...state,
        ...newState,
      }
      const { isPending, isExecuting, settleCount } = combinedState
      return {
        ...combinedState,
        status: !this.#getEnabled()
          ? 'disabled'
          : isPending
            ? 'pending'
            : isExecuting
              ? 'executing'
              : settleCount > 0
                ? 'settled'
                : 'idle',
      }
    })
<<<<<<< HEAD
    this._emit()
=======
    emitChange('AsyncThrottler', this)
>>>>>>> 46d5229a
  }

  /**
   * Returns the current enabled state of the async throttler
   */
  #getEnabled = (): boolean => {
    return !!parseFunctionOrValue(this.options.enabled, this)
  }

  /**
   * Returns the current wait time in milliseconds
   */
  #getWait = (): number => {
    return parseFunctionOrValue(this.options.wait, this)
  }

  /**
   * Attempts to execute the throttled function. The execution behavior depends on the throttler options:
   *
   * - If enough time has passed since the last execution (>= wait period):
   *   - With leading=true: Executes immediately
   *   - With leading=false: Waits for the next trailing execution
   *
   * - If within the wait period:
   *   - With trailing=true: Schedules execution for end of wait period
   *   - With trailing=false: Drops the execution
   *
   * @example
   * ```ts
   * const throttled = new AsyncThrottler(fn, { wait: 1000 });
   *
   * // First call executes immediately
   * await throttled.maybeExecute('a', 'b');
   *
   * // Call during wait period - gets throttled
   * await throttled.maybeExecute('c', 'd');
   * ```
   */
  maybeExecute = async (
    ...args: Parameters<TFn>
  ): Promise<ReturnType<TFn> | undefined> => {
    if (!this.#getEnabled()) return undefined
    const now = Date.now()
    const timeSinceLastExecution = now - this.store.state.lastExecutionTime
    const wait = this.#getWait()
    // Store the most recent arguments for potential trailing execution
    this.#setState({
      lastArgs: args,
      maybeExecuteCount: this.store.state.maybeExecuteCount + 1,
    })

    this.#resolvePreviousPromiseInternal()

    // Handle leading execution
    if (this.options.leading && timeSinceLastExecution >= wait) {
      await this.#execute(...args)
      return this.store.state.lastResult
    } else {
      return new Promise((resolve, reject) => {
        this.#resolvePreviousPromise = resolve
        // Clear any existing timeout to ensure we use the latest arguments
        this.#clearTimeout()

        // Set up trailing execution if enabled
        if (this.options.trailing) {
          const _timeSinceLastExecution = this.store.state.lastExecutionTime
            ? now - this.store.state.lastExecutionTime
            : 0
          const timeoutDuration = wait - _timeSinceLastExecution
          this.#setState({ isPending: true })
          this.#timeoutId = setTimeout(async () => {
            if (this.store.state.lastArgs !== undefined) {
              try {
                await this.#execute(...this.store.state.lastArgs) // EXECUTE!
              } catch (error) {
                reject(error)
              }
            }
            this.#resolvePreviousPromise = null
            resolve(this.store.state.lastResult)
          }, timeoutDuration)
        }
      })
    }
  }

  #execute = async (
    ...args: Parameters<TFn>
  ): Promise<ReturnType<TFn> | undefined> => {
    if (!this.#getEnabled() || this.store.state.isExecuting) return undefined
    try {
      this.#setState({ isExecuting: true })
      const result = await this.asyncRetryer.execute(...args) // EXECUTE!
      this.#setState({
        lastResult: result,
        successCount: this.store.state.successCount + 1,
      })
      this.options.onSuccess?.(result as ReturnType<TFn>, args, this)
    } catch (error) {
      this.#setState({
        errorCount: this.store.state.errorCount + 1,
      })
      this.options.onError?.(error, args, this)
      if (this.options.throwOnError) {
        throw error
      }
    } finally {
      const lastExecutionTime = Date.now()
      const nextExecutionTime = lastExecutionTime + this.#getWait()
      this.#setState({
        isExecuting: false,
        isPending: false,
        settleCount: this.store.state.settleCount + 1,
        lastExecutionTime,
        nextExecutionTime,
      })
      this.options.onSettled?.(args, this)
      setTimeout(() => {
        if (!this.store.state.isPending) {
          this.#setState({ nextExecutionTime: undefined })
        }
      }, this.#getWait())
    }
    return this.store.state.lastResult
  }

  /**
   * Processes the current pending execution immediately
   */
  flush = async (): Promise<ReturnType<TFn> | undefined> => {
    if (this.store.state.isPending && this.store.state.lastArgs) {
      this.#abortExecution() // abort any current execution
      this.#clearTimeout() // clear any existing timeout
      const result = await this.#execute(...this.store.state.lastArgs)

      // Resolve any pending promise from maybeExecute
      this.#resolvePreviousPromiseInternal()

      return result
    }
    return undefined
  }

  #resolvePreviousPromiseInternal = (): void => {
    if (this.#resolvePreviousPromise) {
      this.#resolvePreviousPromise(this.store.state.lastResult)
      this.#resolvePreviousPromise = null
    }
  }

  #clearTimeout = (): void => {
    if (this.#timeoutId) {
      clearTimeout(this.#timeoutId)
      this.#timeoutId = null
    }
  }

  #cancelPendingExecution = (): void => {
    this.#clearTimeout()
    if (this.#resolvePreviousPromise) {
      this.#resolvePreviousPromiseInternal()
      this.#resolvePreviousPromise = null
    }
    this.#setState({
      isPending: false,
      isExecuting: false,
      lastArgs: undefined,
    })
  }

  #abortExecution = (): void => {
    this.asyncRetryer.cancel()
  }

  /**
   * Cancels any pending execution or aborts any execution in progress
   */
  cancel = (): void => {
    this.#cancelPendingExecution()
    this.#abortExecution()
  }

  /**
   * Resets the debouncer state to its default values
   */
  reset = (): void => {
    this.#setState(getDefaultAsyncThrottlerState<TFn>())
  }
}

/**
 * Creates an async throttled function that limits how often the function can execute.
 * The throttled function will execute at most once per wait period, even if called multiple times.
 * If called while executing, it will wait until execution completes before scheduling the next call.
 *
 * Unlike the non-async Throttler, this async version supports returning values from the throttled function,
 * making it ideal for API calls and other async operations where you want the result of the `maybeExecute` call
 * instead of setting the result on a state variable from within the throttled function.
 *
 * Error Handling:
 * - If an `onError` handler is provided, it will be called with the error and throttler instance
 * - If `throwOnError` is true (default when no onError handler is provided), the error will be thrown
 * - If `throwOnError` is false (default when onError handler is provided), the error will be swallowed
 * - Both onError and throwOnError can be used together - the handler will be called before any error is thrown
 * - The error state can be checked using the underlying AsyncThrottler instance
 *
 * State Management:
 * - Uses TanStack Store for reactive state management
 * - Use `initialState` to provide initial state values when creating the async throttler
 * - Use `onSuccess` callback to react to successful function execution and implement custom logic
 * - Use `onError` callback to react to function execution errors and implement custom error handling
 * - Use `onSettled` callback to react to function execution completion (success or error) and implement custom logic
 * - The state includes error count, execution status, last execution time, and success/settle counts
 * - State can be accessed via the underlying AsyncThrottler instance's `store.state` property
 * - When using framework adapters (React/Solid), state is accessed from the hook's state property
 *
 * @example
 * ```ts
 * const throttled = asyncThrottle(async (value: string) => {
 *   const result = await saveToAPI(value);
 *   return result; // Return value is preserved
 * }, {
 *   wait: 1000,
 *   onError: (error) => {
 *     console.error('API call failed:', error);
 *   }
 * });
 *
 * // This will execute at most once per second
 * // Returns the API response directly
 * const result = await throttled(inputElement.value);
 * ```
 */
export function asyncThrottle<TFn extends AnyAsyncFunction>(
  fn: TFn,
  initialOptions: AsyncThrottlerOptions<TFn>,
) {
  const asyncThrottler = new AsyncThrottler(fn, initialOptions)
  return asyncThrottler.maybeExecute
}<|MERGE_RESOLUTION|>--- conflicted
+++ resolved
@@ -1,9 +1,6 @@
 import { Store } from '@tanstack/store'
-<<<<<<< HEAD
 import { AsyncRetryer } from './async-retryer'
 import type { AsyncRetryerOptions } from './async-retryer'
-=======
->>>>>>> 46d5229a
 import { createKey, parseFunctionOrValue } from './utils'
 import { emitChange, pacerEventClient } from './event-client'
 import type { AnyAsyncFunction, OptionalKeys } from './types'
@@ -235,19 +232,11 @@
       this.options.asyncRetryerOptions,
     )
     this.#setState(this.options.initialState ?? {})
-<<<<<<< HEAD
-
-    pacerEventClient.onAllPluginEvents((event) => {
-      if (event.type === 'pacer:d-AsyncThrottler') {
-        this.#setState(event.payload.store.state as AsyncThrottlerState<TFn>)
-        this.setOptions(event.payload.options)
-      }
-=======
+
     pacerEventClient.on('d-AsyncThrottler', (event) => {
       if (event.payload.key !== this.key) return
       this.#setState(event.payload.store.state as AsyncThrottlerState<TFn>)
       this.setOptions(event.payload.options)
->>>>>>> 46d5229a
     })
   }
 
@@ -288,11 +277,7 @@
                 : 'idle',
       }
     })
-<<<<<<< HEAD
-    this._emit()
-=======
     emitChange('AsyncThrottler', this)
->>>>>>> 46d5229a
   }
 
   /**
