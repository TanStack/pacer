--- conflicted
+++ resolved
@@ -161,18 +161,10 @@
       this.#setCleanupTimeout(executionTime)
     }
 
-<<<<<<< HEAD
-    pacerEventClient.onAllPluginEvents((event) => {
-      if (event.type === 'pacer:d-RateLimiter') {
-        this.#setState(event.payload.store.state as RateLimiterState)
-        this.setOptions(event.payload.options)
-      }
-=======
     pacerEventClient.on('d-RateLimiter', (event) => {
       if (event.payload.key !== this.key) return
       this.#setState(event.payload.store.state)
       this.setOptions(event.payload.options)
->>>>>>> 46d5229a
     })
   }
 
@@ -206,11 +198,7 @@
         status,
       }
     })
-<<<<<<< HEAD
-    this._emit()
-=======
     emitChange('RateLimiter', this)
->>>>>>> 46d5229a
   }
 
   /**
