--- conflicted
+++ resolved
@@ -11,9 +11,6 @@
 export * from './throttler'
 export * from './types'
 export * from './utils'
+
 export { pacerEventClient } from './event-client'
-<<<<<<< HEAD
-export type { PacerEventMap } from './event-client'
-=======
-export type { PacerEventMap, PacerEventName } from './event-client'
->>>>>>> 46d5229a
+export type { PacerEventMap, PacerEventName } from './event-client'