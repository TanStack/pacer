--- conflicted
+++ resolved
@@ -153,18 +153,10 @@
     }
     this.#setState(this.options.initialState ?? {})
 
-<<<<<<< HEAD
-    pacerEventClient.onAllPluginEvents((event) => {
-      if (event.type === 'pacer:d-Throttler') {
-        this.#setState(event.payload.store.state as ThrottlerState<TFn>)
-        this.setOptions(event.payload.options)
-      }
-=======
     pacerEventClient.on('d-Throttler', (event) => {
       if (event.payload.key !== this.key) return
       this.#setState(event.payload.store.state as ThrottlerState<TFn>)
       this.setOptions(event.payload.options)
->>>>>>> 46d5229a
     })
   }
 
@@ -201,11 +193,7 @@
             : 'idle',
       }
     })
-<<<<<<< HEAD
-    this._emit()
-=======
     emitChange('Throttler', this)
->>>>>>> 46d5229a
   }
 
   #getEnabled = (): boolean => {
