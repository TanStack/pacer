--- conflicted
+++ resolved
@@ -195,15 +195,9 @@
     "@tanstack/react-store": "^0.7.3"
   },
   "devDependencies": {
-<<<<<<< HEAD
-    "@eslint-react/eslint-plugin": "^1.52.4",
-    "@types/react": "^19.1.10",
-    "@vitejs/plugin-react": "^5.0.0",
-=======
     "@eslint-react/eslint-plugin": "^1.52.6",
     "@types/react": "^19.1.10",
     "@vitejs/plugin-react": "^5.0.1",
->>>>>>> 46d5229a
     "eslint-plugin-react-compiler": "19.1.0-rc.2",
     "eslint-plugin-react-hooks": "^5.2.0",
     "react": "^19.1.1"
