{
  "name": "@tanstack/react-pacer",
  "version": "0.16.2",
  "description": "Utilities for debouncing and throttling functions in React.",
  "author": "Tanner Linsley",
  "license": "MIT",
  "repository": {
    "type": "git",
    "url": "https://github.com/TanStack/pacer.git",
    "directory": "packages/react-pacer"
  },
  "homepage": "https://tanstack.com/pacer",
  "funding": {
    "type": "github",
    "url": "https://github.com/sponsors/tannerlinsley"
  },
  "keywords": [
    "react",
    "debounce",
    "throttle",
    "rate-limit",
    "queue",
    "async"
  ],
  "type": "module",
  "types": "dist/esm/index.d.ts",
  "main": "dist/cjs/index.cjs",
  "module": "dist/esm/index.js",
  "exports": {
    ".": {
      "import": {
        "types": "./dist/esm/index.d.ts",
        "default": "./dist/esm/index.js"
      },
      "require": {
        "types": "./dist/cjs/index.d.cts",
        "default": "./dist/cjs/index.cjs"
      }
    },
    "./async-batcher": {
      "import": {
        "types": "./dist/esm/async-batcher/index.d.ts",
        "default": "./dist/esm/async-batcher/index.js"
      },
      "require": {
        "types": "./dist/cjs/async-batcher/index.d.cts",
        "default": "./dist/cjs/async-batcher/index.cjs"
      }
    },
    "./async-debouncer": {
      "import": {
        "types": "./dist/esm/async-debouncer/index.d.ts",
        "default": "./dist/esm/async-debouncer/index.js"
      },
      "require": {
        "types": "./dist/cjs/async-debouncer/index.d.cts",
        "default": "./dist/cjs/async-debouncer/index.cjs"
      }
    },
    "./async-queuer": {
      "import": {
        "types": "./dist/esm/async-queuer/index.d.ts",
        "default": "./dist/esm/async-queuer/index.js"
      },
      "require": {
        "types": "./dist/cjs/async-queuer/index.d.cts",
        "default": "./dist/cjs/async-queuer/index.cjs"
      }
    },
    "./async-rate-limiter": {
      "import": {
        "types": "./dist/esm/async-rate-limiter/index.d.ts",
        "default": "./dist/esm/async-rate-limiter/index.js"
      },
      "require": {
        "types": "./dist/cjs/async-rate-limiter/index.d.cts",
        "default": "./dist/cjs/async-rate-limiter/index.cjs"
      }
    },
    "./async-retryer": {
      "import": {
        "types": "./dist/esm/async-retryer/index.d.ts",
        "default": "./dist/esm/async-retryer/index.js"
      },
      "require": {
        "types": "./dist/cjs/async-retryer/index.d.cts",
        "default": "./dist/cjs/async-retryer/index.cjs"
      }
    },
    "./async-throttler": {
      "import": {
        "types": "./dist/esm/async-throttler/index.d.ts",
        "default": "./dist/esm/async-throttler/index.js"
      },
      "require": {
        "types": "./dist/cjs/async-throttler/index.d.cts",
        "default": "./dist/cjs/async-throttler/index.cjs"
      }
    },
    "./batcher": {
      "import": {
        "types": "./dist/esm/batcher/index.d.ts",
        "default": "./dist/esm/batcher/index.js"
      },
      "require": {
        "types": "./dist/cjs/batcher/index.d.cts",
        "default": "./dist/cjs/batcher/index.cjs"
      }
    },
    "./debouncer": {
      "import": {
        "types": "./dist/esm/debouncer/index.d.ts",
        "default": "./dist/esm/debouncer/index.js"
      },
      "require": {
        "types": "./dist/cjs/debouncer/index.d.cts",
        "default": "./dist/cjs/debouncer/index.cjs"
      }
    },
    "./queuer": {
      "import": {
        "types": "./dist/esm/queuer/index.d.ts",
        "default": "./dist/esm/queuer/index.js"
      },
      "require": {
        "types": "./dist/cjs/queuer/index.d.cts",
        "default": "./dist/cjs/queuer/index.cjs"
      }
    },
    "./rate-limiter": {
      "import": {
        "types": "./dist/esm/rate-limiter/index.d.ts",
        "default": "./dist/esm/rate-limiter/index.js"
      },
      "require": {
        "types": "./dist/cjs/rate-limiter/index.d.cts",
        "default": "./dist/cjs/rate-limiter/index.cjs"
      }
    },
    "./provider": {
      "import": {
        "types": "./dist/esm/provider/index.d.ts",
        "default": "./dist/esm/provider/index.js"
      },
      "require": {
        "types": "./dist/cjs/provider/index.d.cts",
        "default": "./dist/cjs/provider/index.cjs"
      }
    },
    "./throttler": {
      "import": {
        "types": "./dist/esm/throttler/index.d.ts",
        "default": "./dist/esm/throttler/index.js"
      },
      "require": {
        "types": "./dist/cjs/throttler/index.d.cts",
        "default": "./dist/cjs/throttler/index.cjs"
      }
    },
    "./types": {
      "types": "./dist/esm/types/index.d.ts",
      "default": "./dist/esm/types/index.js"
    },
    "./utils": {
      "import": {
        "types": "./dist/esm/utils/index.d.ts",
        "default": "./dist/esm/utils/index.js"
      },
      "require": {
        "types": "./dist/cjs/utils/index.d.cts",
        "default": "./dist/cjs/utils/index.cjs"
      }
    },
    "./package.json": "./package.json"
  },
  "sideEffects": false,
  "engines": {
    "node": ">=18"
  },
  "files": [
    "dist",
    "src"
  ],
  "scripts": {
    "clean": "premove ./build ./dist",
    "test:eslint": "eslint ./src",
    "test:lib": "vitest --passWithNoTests",
    "test:lib:dev": "pnpm test:lib --watch",
    "test:types": "tsc",
    "test:build": "publint --strict",
    "build": "vite build"
  },
  "dependencies": {
    "@tanstack/pacer": "workspace:*",
<<<<<<< HEAD
    "@tanstack/react-store": "^0.7.4"
  },
  "devDependencies": {
    "@eslint-react/eslint-plugin": "^1.52.6",
=======
    "@tanstack/react-store": "^0.7.5"
  },
  "devDependencies": {
    "@eslint-react/eslint-plugin": "^1.53.1",
>>>>>>> 44394bdd
    "@types/react": "^19.1.12",
    "@vitejs/plugin-react": "^5.0.2",
    "eslint-plugin-react-compiler": "19.1.0-rc.2",
    "eslint-plugin-react-hooks": "^5.2.0",
    "react": "^19.1.1"
  },
  "peerDependencies": {
    "react": ">=16.8",
    "react-dom": ">=16.8"
  }
}<|MERGE_RESOLUTION|>--- conflicted
+++ resolved
@@ -192,17 +192,10 @@
   },
   "dependencies": {
     "@tanstack/pacer": "workspace:*",
-<<<<<<< HEAD
-    "@tanstack/react-store": "^0.7.4"
-  },
-  "devDependencies": {
-    "@eslint-react/eslint-plugin": "^1.52.6",
-=======
     "@tanstack/react-store": "^0.7.5"
   },
   "devDependencies": {
     "@eslint-react/eslint-plugin": "^1.53.1",
->>>>>>> 44394bdd
     "@types/react": "^19.1.12",
     "@vitejs/plugin-react": "^5.0.2",
     "eslint-plugin-react-compiler": "19.1.0-rc.2",
