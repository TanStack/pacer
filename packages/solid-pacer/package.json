{
  "name": "@tanstack/solid-pacer",
  "version": "0.14.2",
  "description": "Utilities for debouncing and throttling functions in Solid.",
  "author": "Tanner Linsley",
  "license": "MIT",
  "repository": {
    "type": "git",
    "url": "https://github.com/TanStack/pacer.git",
    "directory": "packages/solid-pacer"
  },
  "homepage": "https://tanstack.com/pacer",
  "funding": {
    "type": "github",
    "url": "https://github.com/sponsors/tannerlinsley"
  },
  "keywords": [
    "solid",
    "debounce",
    "throttle",
    "rate-limit",
    "queue",
    "async"
  ],
  "type": "module",
  "types": "dist/esm/index.d.ts",
  "main": "dist/cjs/index.cjs",
  "module": "dist/esm/index.js",
  "exports": {
    ".": {
      "import": {
        "types": "./dist/esm/index.d.ts",
        "default": "./dist/esm/index.js"
      },
      "require": {
        "types": "./dist/cjs/index.d.cts",
        "default": "./dist/cjs/index.cjs"
      }
    },
    "./async-batcher": {
      "import": {
        "types": "./dist/esm/async-batcher/index.d.ts",
        "default": "./dist/esm/async-batcher/index.js"
      },
      "require": {
        "types": "./dist/cjs/async-batcher/index.d.cts",
        "default": "./dist/cjs/async-batcher/index.cjs"
      }
    },
    "./async-debouncer": {
      "import": {
        "types": "./dist/esm/async-debouncer/index.d.ts",
        "default": "./dist/esm/async-debouncer/index.js"
      },
      "require": {
        "types": "./dist/cjs/async-debouncer/index.d.cts",
        "default": "./dist/cjs/async-debouncer/index.cjs"
      }
    },
    "./async-queuer": {
      "import": {
        "types": "./dist/esm/async-queuer/index.d.ts",
        "default": "./dist/esm/async-queuer/index.js"
      },
      "require": {
        "types": "./dist/cjs/async-queuer/index.d.cts",
        "default": "./dist/cjs/async-queuer/index.cjs"
      }
    },
    "./async-rate-limiter": {
      "import": {
        "types": "./dist/esm/async-rate-limiter/index.d.ts",
        "default": "./dist/esm/async-rate-limiter/index.js"
      },
      "require": {
        "types": "./dist/cjs/async-rate-limiter/index.d.cts",
        "default": "./dist/cjs/async-rate-limiter/index.cjs"
      }
    },
    "./async-throttler": {
      "import": {
        "types": "./dist/esm/async-throttler/index.d.ts",
        "default": "./dist/esm/async-throttler/index.js"
      },
      "require": {
        "types": "./dist/cjs/async-throttler/index.d.cts",
        "default": "./dist/cjs/async-throttler/index.cjs"
      }
    },
    "./batcher": {
      "import": {
        "types": "./dist/esm/batcher/index.d.ts",
        "default": "./dist/esm/batcher/index.js"
      },
      "require": {
        "types": "./dist/cjs/batcher/index.d.cts",
        "default": "./dist/cjs/batcher/index.cjs"
      }
    },
    "./debouncer": {
      "import": {
        "types": "./dist/esm/debouncer/index.d.ts",
        "default": "./dist/esm/debouncer/index.js"
      },
      "require": {
        "types": "./dist/cjs/debouncer/index.d.cts",
        "default": "./dist/cjs/debouncer/index.cjs"
      }
    },
    "./queuer": {
      "import": {
        "types": "./dist/esm/queuer/index.d.ts",
        "default": "./dist/esm/queuer/index.js"
      },
      "require": {
        "types": "./dist/cjs/queuer/index.d.cts",
        "default": "./dist/cjs/queuer/index.cjs"
      }
    },
    "./rate-limiter": {
      "import": {
        "types": "./dist/esm/rate-limiter/index.d.ts",
        "default": "./dist/esm/rate-limiter/index.js"
      },
      "require": {
        "types": "./dist/cjs/rate-limiter/index.d.cts",
        "default": "./dist/cjs/rate-limiter/index.cjs"
      }
    },
    "./throttler": {
      "import": {
        "types": "./dist/esm/throttler/index.d.ts",
        "default": "./dist/esm/throttler/index.js"
      },
      "require": {
        "types": "./dist/cjs/throttler/index.d.cts",
        "default": "./dist/cjs/throttler/index.cjs"
      }
    },
    "./types": {
      "types": "./dist/esm/types/index.d.ts",
      "default": "./dist/esm/types/index.js"
    },
    "./utils": {
      "import": {
        "types": "./dist/esm/utils/index.d.ts",
        "default": "./dist/esm/utils/index.js"
      },
      "require": {
        "types": "./dist/cjs/utils/index.d.cts",
        "default": "./dist/cjs/utils/index.cjs"
      }
    },
    "./package.json": "./package.json"
  },
  "sideEffects": false,
  "engines": {
    "node": ">=18"
  },
  "files": [
    "dist",
    "src"
  ],
  "scripts": {
    "clean": "premove ./build ./dist",
    "test:eslint": "eslint ./src",
    "test:lib": "vitest --passWithNoTests",
    "test:lib:dev": "pnpm test:lib --watch",
    "test:types": "tsc",
    "test:build": "publint --strict",
    "build": "vite build"
  },
  "dependencies": {
    "@tanstack/pacer": "workspace:*",
<<<<<<< HEAD
    "@tanstack/solid-store": "^0.7.4"
=======
    "@tanstack/solid-store": "^0.7.5"
>>>>>>> 44394bdd
  },
  "devDependencies": {
    "solid-js": "^1.9.9",
    "vite-plugin-solid": "^2.11.8"
  },
  "peerDependencies": {
    "solid-js": ">=1.9.5"
  }
}<|MERGE_RESOLUTION|>--- conflicted
+++ resolved
@@ -172,11 +172,7 @@
   },
   "dependencies": {
     "@tanstack/pacer": "workspace:*",
-<<<<<<< HEAD
-    "@tanstack/solid-store": "^0.7.4"
-=======
     "@tanstack/solid-store": "^0.7.5"
->>>>>>> 44394bdd
   },
   "devDependencies": {
     "solid-js": "^1.9.9",
