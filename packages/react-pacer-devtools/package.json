{
  "name": "@tanstack/react-pacer-devtools",
  "version": "0.3.0",
  "description": "React adapter for devtools for Pacer.",
  "author": "Tanner Linsley",
  "license": "MIT",
  "repository": {
    "type": "git",
    "url": "https://github.com/TanStack/pacer.git",
    "directory": "packages/pacer"
  },
  "homepage": "https://tanstack.com/pacer",
  "funding": {
    "type": "github",
    "url": "https://github.com/sponsors/tannerlinsley"
  },
  "keywords": [
    "debounce",
    "throttle",
    "rate-limit",
    "queuer",
    "queue",
    "pacer"
  ],
  "type": "module",
  "types": "dist/esm/index.d.ts",
  "module": "dist/esm/index.js",
  "exports": {
    ".": {
      "import": {
        "types": "./dist/esm/index.d.ts",
        "default": "./dist/esm/index.js"
      }
    },
    "./production": {
      "import": {
        "types": "./dist/esm/production.d.ts",
        "default": "./dist/esm/production.js"
      }
    },
    "./package.json": "./package.json"
  },
  "sideEffects": false,
  "engines": {
    "node": ">=18"
  },
  "files": [
    "dist/",
    "src"
  ],
  "scripts": {
    "clean": "premove ./build ./dist",
    "lint:fix": "eslint ./src --fix",
    "test:eslint": "eslint ./src",
    "test:lib": "vitest",
    "test:lib:dev": "pnpm test:lib --watch",
    "test:types": "tsc",
    "test:build": "publint --strict",
    "build": "vite build"
  },
  "peerDependencies": {
    "@types/react": ">=16.8",
    "@types/react-dom": ">=16.8",
    "react": ">=16.8",
    "react-dom": ">=16.8"
  },
  "dependencies": {
    "@tanstack/pacer-devtools": "workspace:*"
  },
  "devDependencies": {
<<<<<<< HEAD
    "@eslint-react/eslint-plugin": "^1.52.6",
=======
    "@eslint-react/eslint-plugin": "^1.53.1",
>>>>>>> 44394bdd
    "@vitejs/plugin-react": "^5.0.2",
    "eslint-plugin-react-compiler": "19.1.0-rc.2",
    "eslint-plugin-react-hooks": "^5.2.0"
  }
}<|MERGE_RESOLUTION|>--- conflicted
+++ resolved
@@ -68,11 +68,7 @@
     "@tanstack/pacer-devtools": "workspace:*"
   },
   "devDependencies": {
-<<<<<<< HEAD
-    "@eslint-react/eslint-plugin": "^1.52.6",
-=======
     "@eslint-react/eslint-plugin": "^1.53.1",
->>>>>>> 44394bdd
     "@vitejs/plugin-react": "^5.0.2",
     "eslint-plugin-react-compiler": "19.1.0-rc.2",
     "eslint-plugin-react-hooks": "^5.2.0"
