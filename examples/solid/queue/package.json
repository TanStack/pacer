--- conflicted
+++ resolved
@@ -10,11 +10,7 @@
   },
   "dependencies": {
     "@tanstack/solid-devtools": "0.7.0",
-<<<<<<< HEAD
-    "@tanstack/solid-pacer": "^0.14.3",
-=======
     "@tanstack/solid-pacer": "^0.14.4",
->>>>>>> 765098b8
     "@tanstack/solid-pacer-devtools": "0.3.0",
     "solid-js": "^1.9.9"
   },
