{
  "name": "@tanstack/pacer-example-solid-queue",
  "private": true,
  "type": "module",
  "scripts": {
    "dev": "vite --port=3005",
    "build": "vite build",
    "preview": "vite preview",
    "test:types": "tsc"
  },
  "dependencies": {
<<<<<<< HEAD
    "@tanstack/solid-devtools": "0.5.3",
    "@tanstack/solid-pacer": "^0.14.1",
    "@tanstack/solid-pacer-devtools": "0.1.0",
=======
    "@tanstack/solid-devtools": "0.6.7",
    "@tanstack/solid-pacer": "^0.14.2",
    "@tanstack/solid-pacer-devtools": "0.3.0",
>>>>>>> 44394bdd
    "solid-js": "^1.9.9"
  },
  "devDependencies": {
    "vite": "^7.1.5",
    "vite-plugin-solid": "^2.11.8"
  },
  "browserslist": {
    "production": [
      ">0.2%",
      "not dead",
      "not op_mini all"
    ],
    "development": [
      "last 1 chrome version",
      "last 1 firefox version",
      "last 1 safari version"
    ]
  }
}<|MERGE_RESOLUTION|>--- conflicted
+++ resolved
@@ -9,15 +9,9 @@
     "test:types": "tsc"
   },
   "dependencies": {
-<<<<<<< HEAD
-    "@tanstack/solid-devtools": "0.5.3",
-    "@tanstack/solid-pacer": "^0.14.1",
-    "@tanstack/solid-pacer-devtools": "0.1.0",
-=======
     "@tanstack/solid-devtools": "0.6.7",
     "@tanstack/solid-pacer": "^0.14.2",
     "@tanstack/solid-pacer-devtools": "0.3.0",
->>>>>>> 44394bdd
     "solid-js": "^1.9.9"
   },
   "devDependencies": {
