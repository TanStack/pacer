--- conflicted
+++ resolved
@@ -9,13 +9,6 @@
     "test:types": "tsc"
   },
   "dependencies": {
-<<<<<<< HEAD
-    "@tanstack/solid-pacer": "^0.13.1",
-    "solid-js": "^1.9.9"
-  },
-  "devDependencies": {
-    "vite": "^7.1.2",
-=======
     "@tanstack/solid-devtools": "0.4.2",
     "@tanstack/solid-pacer": "^0.14.1",
     "@tanstack/solid-pacer-devtools": "0.1.0",
@@ -23,7 +16,6 @@
   },
   "devDependencies": {
     "vite": "^7.1.3",
->>>>>>> 46d5229a
     "vite-plugin-solid": "^2.11.8"
   },
   "browserslist": {
