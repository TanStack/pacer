{
  "name": "@tanstack/pacer-example-react-util-comparison",
  "private": true,
  "type": "module",
  "scripts": {
    "dev": "vite --port=3005",
    "build": "vite build",
    "preview": "vite preview",
    "test:types": "tsc"
  },
  "dependencies": {
    "@tanstack/react-pacer": "^0.16.1",
    "react": "^19.1.1",
    "react-dom": "^19.1.1"
  },
  "devDependencies": {
<<<<<<< HEAD
    "@tanstack/react-devtools": "0.4.0",
    "@tanstack/react-pacer-devtools": "0.14.0",
    "@types/react": "^19.1.10",
    "@types/react-dom": "^19.1.7",
    "@vitejs/plugin-react": "^5.0.0",
    "vite": "^7.1.2"
=======
    "@tanstack/react-devtools": "0.4.2",
    "@tanstack/react-pacer-devtools": "0.1.0",
    "@types/react": "^19.1.10",
    "@types/react-dom": "^19.1.7",
    "@vitejs/plugin-react": "^5.0.1",
    "vite": "^7.1.3"
>>>>>>> 46d5229a
  },
  "browserslist": {
    "production": [
      ">0.2%",
      "not dead",
      "not op_mini all"
    ],
    "development": [
      "last 1 chrome version",
      "last 1 firefox version",
      "last 1 safari version"
    ]
  }
}<|MERGE_RESOLUTION|>--- conflicted
+++ resolved
@@ -14,21 +14,12 @@
     "react-dom": "^19.1.1"
   },
   "devDependencies": {
-<<<<<<< HEAD
-    "@tanstack/react-devtools": "0.4.0",
-    "@tanstack/react-pacer-devtools": "0.14.0",
-    "@types/react": "^19.1.10",
-    "@types/react-dom": "^19.1.7",
-    "@vitejs/plugin-react": "^5.0.0",
-    "vite": "^7.1.2"
-=======
     "@tanstack/react-devtools": "0.4.2",
     "@tanstack/react-pacer-devtools": "0.1.0",
     "@types/react": "^19.1.10",
     "@types/react-dom": "^19.1.7",
     "@vitejs/plugin-react": "^5.0.1",
     "vite": "^7.1.3"
->>>>>>> 46d5229a
   },
   "browserslist": {
     "production": [
