{
  "name": "@tanstack/pacer-example-react-async-rate-limit",
  "private": true,
  "type": "module",
  "scripts": {
    "dev": "vite --port=3005",
    "build": "vite build",
    "preview": "vite preview",
    "test:types": "tsc"
  },
  "dependencies": {
    "@tanstack/react-pacer": "^0.16.2",
    "react": "^19.1.1",
    "react-dom": "^19.1.1"
  },
  "devDependencies": {
    "@types/react": "^19.1.12",
    "@types/react-dom": "^19.1.9",
    "@vitejs/plugin-react": "^5.0.2",
<<<<<<< HEAD
    "vite": "^7.1.3"
=======
    "vite": "^7.1.5"
>>>>>>> 44394bdd
  },
  "browserslist": {
    "production": [
      ">0.2%",
      "not dead",
      "not op_mini all"
    ],
    "development": [
      "last 1 chrome version",
      "last 1 firefox version",
      "last 1 safari version"
    ]
  }
}<|MERGE_RESOLUTION|>--- conflicted
+++ resolved
@@ -17,11 +17,7 @@
     "@types/react": "^19.1.12",
     "@types/react-dom": "^19.1.9",
     "@vitejs/plugin-react": "^5.0.2",
-<<<<<<< HEAD
-    "vite": "^7.1.3"
-=======
     "vite": "^7.1.5"
->>>>>>> 44394bdd
   },
   "browserslist": {
     "production": [
