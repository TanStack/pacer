--- conflicted
+++ resolved
@@ -9,22 +9,14 @@
     "test:types": "tsc"
   },
   "dependencies": {
-<<<<<<< HEAD
-    "@tanstack/react-pacer": "^0.16.3",
-=======
     "@tanstack/react-pacer": "^0.16.4",
->>>>>>> 765098b8
     "@tanstack/react-query": "^5.90.2",
     "@tanstack/react-query-devtools": "^5.90.2",
     "react": "^19.1.1",
     "react-dom": "^19.1.1"
   },
   "devDependencies": {
-<<<<<<< HEAD
-    "@types/react": "^19.1.16",
-=======
     "@types/react": "^19.1.15",
->>>>>>> 765098b8
     "@types/react-dom": "^19.1.9",
     "@vitejs/plugin-react": "^5.0.4",
     "vite": "^7.1.7"
