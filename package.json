--- conflicted
+++ resolved
@@ -58,24 +58,15 @@
     "@size-limit/preset-small-lib": "^11.2.0",
     "@svitejs/changesets-changelog-github-compact": "^1.2.0",
     "@tanstack/config": "0.20.3",
-<<<<<<< HEAD
-    "@testing-library/jest-dom": "^6.9.0",
-    "@types/node": "^24.6.0",
-=======
     "@testing-library/jest-dom": "^6.8.0",
     "@types/node": "^24.3.1",
->>>>>>> 765098b8
     "eslint": "^9.36.0",
     "eslint-plugin-unused-imports": "^4.2.0",
     "fast-glob": "^3.3.3",
     "jsdom": "^27.0.0",
     "knip": "^5.64.1",
     "markdown-link-extractor": "^4.0.2",
-<<<<<<< HEAD
-    "nx": "^21.6.2",
-=======
     "nx": "^21.5.3",
->>>>>>> 765098b8
     "premove": "^4.0.0",
     "prettier": "^3.6.2",
     "prettier-plugin-svelte": "^3.4.0",
