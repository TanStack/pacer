--- conflicted
+++ resolved
@@ -540,13 +540,8 @@
         version: 19.0.0(react@19.0.0)
     devDependencies:
       '@eslint-react/eslint-plugin':
-<<<<<<< HEAD
-        specifier: ^1.32.1
-        version: 1.32.1(eslint@9.22.0(jiti@2.4.2))(ts-api-utils@2.0.1(typescript@5.8.2))(typescript@5.8.2)
-=======
         specifier: ^1.34.1
         version: 1.34.1(eslint@9.22.0(jiti@2.4.2))(ts-api-utils@2.0.1(typescript@5.8.2))(typescript@5.8.2)
->>>>>>> 15f1ac10
       '@types/react':
         specifier: ^19.0.10
         version: 19.0.10
@@ -1097,22 +1092,6 @@
     resolution: {integrity: sha512-CCZCDJuduB9OUkFkY2IgppNZMi2lBQgD2qzwXkEia16cge2pijY/aXi96CJMquDMn3nJdlPV1A5KrJEXwfLNzQ==}
     engines: {node: ^12.0.0 || ^14.0.0 || >=16.0.0}
 
-<<<<<<< HEAD
-  '@eslint-react/ast@1.32.1':
-    resolution: {integrity: sha512-dYpSkHK0D/kCynCy34lTywrENMHrYJj8Q+/uUNaVSnrVNTfh8LCMIIjnhSfKzsQsQe09risiGwm5HiryN7EwGw==}
-    engines: {bun: '>=1.0.15', node: '>=18.18.0'}
-
-  '@eslint-react/core@1.32.1':
-    resolution: {integrity: sha512-rPvdQ66SQzfQg+4/1fkZWQwDjMSsxQJeyZDkEYtvaKSZDPFcPgpp1P2vth5Znn47DcFBIuDUNCnnlnb2R2IcMQ==}
-    engines: {bun: '>=1.0.15', node: '>=18.18.0'}
-
-  '@eslint-react/eff@1.32.1':
-    resolution: {integrity: sha512-cvNOn5wLDpSbBqs0Tt84DjHD+bOXr75MkVpBk8UzCzqio8WuxqKdlhRCfQoedpVVrGlRHPJsrxlXX3pmvoIfHw==}
-    engines: {bun: '>=1.0.15', node: '>=18.18.0'}
-
-  '@eslint-react/eslint-plugin@1.32.1':
-    resolution: {integrity: sha512-Z6wu6irFxP1ckEtzkDK6NIvgrU2350yzVAMCBKc9TL7gbpdoqVPTvQD55VtNNfvHyaXkFTIf2cV/ARm+vm0baw==}
-=======
   '@eslint-react/ast@1.34.1':
     resolution: {integrity: sha512-Pz21R3bX6ImA025fyeYubb+cPWRUXCSVHiEr9g0v+vjygkS5iSvezhaWUJJz9fcd7hR35YjjvU3GH5uxN+IN7Q==}
     engines: {bun: '>=1.0.15', node: '>=18.18.0'}
@@ -1127,7 +1106,6 @@
 
   '@eslint-react/eslint-plugin@1.34.1':
     resolution: {integrity: sha512-QA2Ecg8VfjYUubFOgq1oOQxaB268pwHZRyXXmGmMd95wom3F/sgJUXn4ZpklLwhsrylL7fPiDx0kpJdvWgHHyQ==}
->>>>>>> 15f1ac10
     engines: {bun: '>=1.0.15', node: '>=18.18.0'}
     peerDependencies:
       eslint: ^8.57.0 || ^9.0.0
@@ -1136,18 +1114,6 @@
       typescript:
         optional: true
 
-<<<<<<< HEAD
-  '@eslint-react/jsx@1.32.1':
-    resolution: {integrity: sha512-uQ7GNo0g+DXPLeqlCLWqCod1JiSqO8HXHQhhC75WaS+3mQOo8lBfYYV+6r4Dn/QP4MufWwy7tneHu6D583K0ag==}
-    engines: {bun: '>=1.0.15', node: '>=18.18.0'}
-
-  '@eslint-react/shared@1.32.1':
-    resolution: {integrity: sha512-pt9s7YzSdPNmie6ZnAmmLlzNwS6GKTR4DZxCx4DuAcHUutK5sWwU5u0lJHo98oyfxsOnWBK6gB7mHqwXYFdfNg==}
-    engines: {bun: '>=1.0.15', node: '>=18.18.0'}
-
-  '@eslint-react/var@1.32.1':
-    resolution: {integrity: sha512-vD+PqNbb7sHv8u6aaPO6q4mkQS4UByXlHH2bkUFQhDYBYLRBK5QDq8hqpKPERwaxTQMEufufwMuUGhtZm5pMaA==}
-=======
   '@eslint-react/jsx@1.34.1':
     resolution: {integrity: sha512-isgrDR4WbKDv69qDGyO/8bI93gab4anQbW5Mt6vpJw+tJZdWZzHWyUwg0dNCYMjx/xV1tTbcRVo6VbnuKrXpYw==}
     engines: {bun: '>=1.0.15', node: '>=18.18.0'}
@@ -1158,7 +1124,6 @@
 
   '@eslint-react/var@1.34.1':
     resolution: {integrity: sha512-O51YxpxsWXPbbHxke4Gad2or3dVnViCFkD5ufDe61S/JMEilWKQyYorhy4SW9EhK9noF2cyIkMWgLESBmiVxhw==}
->>>>>>> 15f1ac10
     engines: {bun: '>=1.0.15', node: '>=18.18.0'}
 
   '@eslint/config-array@0.19.2':
@@ -2249,13 +2214,8 @@
     peerDependencies:
       eslint: '>=8.23.0'
 
-<<<<<<< HEAD
-  eslint-plugin-react-debug@1.32.1:
-    resolution: {integrity: sha512-5RFiww2CH+8DAG4lXyWAC5dZS+zO8/zf6zSDrbuI51zAJibz7g34m1QkI2F2omYw9GSELirIG9u8DOzCcmcNcA==}
-=======
   eslint-plugin-react-debug@1.34.1:
     resolution: {integrity: sha512-iPVr3o9xU/fPsaYnNgJ3ERdhEtiQ57GSSV2uXXRNGMHhG6Ix0taxxPAGxkTnOxAOfm4DvLSC8R0xD+SUgc/dfQ==}
->>>>>>> 15f1ac10
     engines: {bun: '>=1.0.15', node: '>=18.18.0'}
     peerDependencies:
       eslint: ^8.57.0 || ^9.0.0
@@ -2264,13 +2224,8 @@
       typescript:
         optional: true
 
-<<<<<<< HEAD
-  eslint-plugin-react-dom@1.32.1:
-    resolution: {integrity: sha512-zYuemcywET3l+yi5UNRgyZDiOUhIvECZxZiMBt01VgY4Xk1515XrbFmcICnU/Wr2dBbFRYKFBORaYC0R+mUoeQ==}
-=======
   eslint-plugin-react-dom@1.34.1:
     resolution: {integrity: sha512-gJyX/9Uf3YBvcHXAn2ZOgKfuyczTj71LTf6M4UeeY75j91oTd1kdJvFB/xROwSfeFNg6xhcRCmTynD5XGjAb6Q==}
->>>>>>> 15f1ac10
     engines: {bun: '>=1.0.15', node: '>=18.18.0'}
     peerDependencies:
       eslint: ^8.57.0 || ^9.0.0
@@ -2279,13 +2234,8 @@
       typescript:
         optional: true
 
-<<<<<<< HEAD
-  eslint-plugin-react-hooks-extra@1.32.1:
-    resolution: {integrity: sha512-taBv82VC/8OChI+OYR66Kc/ARZ0sQNmIGXLxPuPR2iuRwg5OkhX04SdjJGyA3us9aNWkI269NF/nSecc0jcQ0A==}
-=======
   eslint-plugin-react-hooks-extra@1.34.1:
     resolution: {integrity: sha512-vfXYwXVygbdaqnhJuDzyFuZOpNTmr0R31GkiOwcPYRbKFqex8v/44/CxvOEXOZZffsEj8cyuzervK0dLPNuHRA==}
->>>>>>> 15f1ac10
     engines: {bun: '>=1.0.15', node: '>=18.18.0'}
     peerDependencies:
       eslint: ^8.57.0 || ^9.0.0
@@ -2300,13 +2250,8 @@
     peerDependencies:
       eslint: ^3.0.0 || ^4.0.0 || ^5.0.0 || ^6.0.0 || ^7.0.0 || ^8.0.0-0 || ^9.0.0
 
-<<<<<<< HEAD
-  eslint-plugin-react-naming-convention@1.32.1:
-    resolution: {integrity: sha512-54wxWTNcWZY06hgQUxsuoylGepbydfqPa1IUAFBqgUT5QuomxODE27ni3jEBvrR6B8o9oohSWDoPgf+sllyk+Q==}
-=======
   eslint-plugin-react-naming-convention@1.34.1:
     resolution: {integrity: sha512-o2b9ZSQ36BmBWMpQZf6a4n1M8H7WAW/I87SHn/4eArPCfS9l20B5exZgj5mvLNDgXD7G7jSm2skjxxHjnbJJEg==}
->>>>>>> 15f1ac10
     engines: {bun: '>=1.0.15', node: '>=18.18.0'}
     peerDependencies:
       eslint: ^8.57.0 || ^9.0.0
@@ -2315,13 +2260,8 @@
       typescript:
         optional: true
 
-<<<<<<< HEAD
-  eslint-plugin-react-web-api@1.32.1:
-    resolution: {integrity: sha512-GchxgN47RGMolZNyEUVOJbT3DO8q0xyCesmkug7uyvFKPRerPZYvhhkhZShfyRIjEO7JL21vZrXjLBB4j7qjWw==}
-=======
   eslint-plugin-react-web-api@1.34.1:
     resolution: {integrity: sha512-W5UHlYNqYy8cisq4ajNipIxXiHKJjc5TyU6Og1/FQ5RKCLdllnxTkbnIvfc8mDAp7h6MDuNYmktUoPeErTNzow==}
->>>>>>> 15f1ac10
     engines: {bun: '>=1.0.15', node: '>=18.18.0'}
     peerDependencies:
       eslint: ^8.57.0 || ^9.0.0
@@ -2330,13 +2270,8 @@
       typescript:
         optional: true
 
-<<<<<<< HEAD
-  eslint-plugin-react-x@1.32.1:
-    resolution: {integrity: sha512-+bZ+rveU+ugu5yuG35HgHFpBQlNrfN8OY7kPisuuPDYRFw7NI+I//yG3QQ8YsbhmUEEBl25JBpkP+/eXx8CZ1g==}
-=======
   eslint-plugin-react-x@1.34.1:
     resolution: {integrity: sha512-TG9turhfcAbJXoWg4aZdxiH7I/WSpKv1fWD0dt3juD/pbX3/mO0pMJFa32GwWVB237ctzcbd/rtakteOFQny1Q==}
->>>>>>> 15f1ac10
     engines: {bun: '>=1.0.15', node: '>=18.18.0'}
     peerDependencies:
       eslint: ^8.57.0 || ^9.0.0
@@ -2723,15 +2658,9 @@
     resolution: {integrity: sha512-knxG2q4UC3u8stRGyAVJCOdxFmv5DZiRcdlIaAQXAbSfJya+OhopNotLQrstBhququ4ZpuKbDc/8S6mgXgPFPw==}
     engines: {node: '>=10'}
 
-<<<<<<< HEAD
-  is-windows@1.0.2:
-    resolution: {integrity: sha512-eXK1UInq2bPmjyX6e3VHIzMLobc4J94i4AWn+Hpq3OU5KkrRC96OAcR3PRJ/pGu6m8TRnBHP9dkXQVsT/COVIA==}
-    engines: {node: '>=0.10.0'}
-=======
   is-what@4.1.16:
     resolution: {integrity: sha512-ZhMwEosbFJkA0YhFnNDgTM4ZxDRsS6HqTo7qsZM08fehyRYIYa0yHu5R6mgo1n/8MgaPBXiPimPD77baVFYg+A==}
     engines: {node: '>=12.13'}
->>>>>>> 15f1ac10
 
   is-wsl@2.2.0:
     resolution: {integrity: sha512-fKzAra0rGJUUBwGBgNkHZuToZcn+TtXHpeCgmkMJMMYx1sQDYaCSyjJBSCa2nH1DGm7s3n1oBnohoVTBaN7Lww==}
@@ -4460,15 +4389,9 @@
 
   '@eslint-community/regexpp@4.12.1': {}
 
-<<<<<<< HEAD
-  '@eslint-react/ast@1.32.1(eslint@9.22.0(jiti@2.4.2))(typescript@5.8.2)':
-    dependencies:
-      '@eslint-react/eff': 1.32.1
-=======
   '@eslint-react/ast@1.34.1(eslint@9.22.0(jiti@2.4.2))(typescript@5.8.2)':
     dependencies:
       '@eslint-react/eff': 1.34.1
->>>>>>> 15f1ac10
       '@typescript-eslint/types': 8.26.1
       '@typescript-eslint/typescript-estree': 8.26.1(typescript@5.8.2)
       '@typescript-eslint/utils': 8.26.1(eslint@9.22.0(jiti@2.4.2))(typescript@5.8.2)
@@ -4479,15 +4402,6 @@
       - supports-color
       - typescript
 
-<<<<<<< HEAD
-  '@eslint-react/core@1.32.1(eslint@9.22.0(jiti@2.4.2))(typescript@5.8.2)':
-    dependencies:
-      '@eslint-react/ast': 1.32.1(eslint@9.22.0(jiti@2.4.2))(typescript@5.8.2)
-      '@eslint-react/eff': 1.32.1
-      '@eslint-react/jsx': 1.32.1(eslint@9.22.0(jiti@2.4.2))(typescript@5.8.2)
-      '@eslint-react/shared': 1.32.1(eslint@9.22.0(jiti@2.4.2))(typescript@5.8.2)
-      '@eslint-react/var': 1.32.1(eslint@9.22.0(jiti@2.4.2))(typescript@5.8.2)
-=======
   '@eslint-react/core@1.34.1(eslint@9.22.0(jiti@2.4.2))(typescript@5.8.2)':
     dependencies:
       '@eslint-react/ast': 1.34.1(eslint@9.22.0(jiti@2.4.2))(typescript@5.8.2)
@@ -4495,7 +4409,6 @@
       '@eslint-react/jsx': 1.34.1(eslint@9.22.0(jiti@2.4.2))(typescript@5.8.2)
       '@eslint-react/shared': 1.34.1(eslint@9.22.0(jiti@2.4.2))(typescript@5.8.2)
       '@eslint-react/var': 1.34.1(eslint@9.22.0(jiti@2.4.2))(typescript@5.8.2)
->>>>>>> 15f1ac10
       '@typescript-eslint/scope-manager': 8.26.1
       '@typescript-eslint/type-utils': 8.26.1(eslint@9.22.0(jiti@2.4.2))(typescript@5.8.2)
       '@typescript-eslint/types': 8.26.1
@@ -4507,60 +4420,34 @@
       - supports-color
       - typescript
 
-<<<<<<< HEAD
-  '@eslint-react/eff@1.32.1': {}
-
-  '@eslint-react/eslint-plugin@1.32.1(eslint@9.22.0(jiti@2.4.2))(ts-api-utils@2.0.1(typescript@5.8.2))(typescript@5.8.2)':
-    dependencies:
-      '@eslint-react/eff': 1.32.1
-      '@eslint-react/shared': 1.32.1(eslint@9.22.0(jiti@2.4.2))(typescript@5.8.2)
-=======
   '@eslint-react/eff@1.34.1': {}
 
   '@eslint-react/eslint-plugin@1.34.1(eslint@9.22.0(jiti@2.4.2))(ts-api-utils@2.0.1(typescript@5.8.2))(typescript@5.8.2)':
     dependencies:
       '@eslint-react/eff': 1.34.1
       '@eslint-react/shared': 1.34.1(eslint@9.22.0(jiti@2.4.2))(typescript@5.8.2)
->>>>>>> 15f1ac10
       '@typescript-eslint/scope-manager': 8.26.1
       '@typescript-eslint/type-utils': 8.26.1(eslint@9.22.0(jiti@2.4.2))(typescript@5.8.2)
       '@typescript-eslint/types': 8.26.1
       '@typescript-eslint/utils': 8.26.1(eslint@9.22.0(jiti@2.4.2))(typescript@5.8.2)
       eslint: 9.22.0(jiti@2.4.2)
-<<<<<<< HEAD
-      eslint-plugin-react-debug: 1.32.1(eslint@9.22.0(jiti@2.4.2))(typescript@5.8.2)
-      eslint-plugin-react-dom: 1.32.1(eslint@9.22.0(jiti@2.4.2))(typescript@5.8.2)
-      eslint-plugin-react-hooks-extra: 1.32.1(eslint@9.22.0(jiti@2.4.2))(typescript@5.8.2)
-      eslint-plugin-react-naming-convention: 1.32.1(eslint@9.22.0(jiti@2.4.2))(typescript@5.8.2)
-      eslint-plugin-react-web-api: 1.32.1(eslint@9.22.0(jiti@2.4.2))(typescript@5.8.2)
-      eslint-plugin-react-x: 1.32.1(eslint@9.22.0(jiti@2.4.2))(ts-api-utils@2.0.1(typescript@5.8.2))(typescript@5.8.2)
-=======
       eslint-plugin-react-debug: 1.34.1(eslint@9.22.0(jiti@2.4.2))(typescript@5.8.2)
       eslint-plugin-react-dom: 1.34.1(eslint@9.22.0(jiti@2.4.2))(typescript@5.8.2)
       eslint-plugin-react-hooks-extra: 1.34.1(eslint@9.22.0(jiti@2.4.2))(typescript@5.8.2)
       eslint-plugin-react-naming-convention: 1.34.1(eslint@9.22.0(jiti@2.4.2))(typescript@5.8.2)
       eslint-plugin-react-web-api: 1.34.1(eslint@9.22.0(jiti@2.4.2))(typescript@5.8.2)
       eslint-plugin-react-x: 1.34.1(eslint@9.22.0(jiti@2.4.2))(ts-api-utils@2.0.1(typescript@5.8.2))(typescript@5.8.2)
->>>>>>> 15f1ac10
     optionalDependencies:
       typescript: 5.8.2
     transitivePeerDependencies:
       - supports-color
       - ts-api-utils
 
-<<<<<<< HEAD
-  '@eslint-react/jsx@1.32.1(eslint@9.22.0(jiti@2.4.2))(typescript@5.8.2)':
-    dependencies:
-      '@eslint-react/ast': 1.32.1(eslint@9.22.0(jiti@2.4.2))(typescript@5.8.2)
-      '@eslint-react/eff': 1.32.1
-      '@eslint-react/var': 1.32.1(eslint@9.22.0(jiti@2.4.2))(typescript@5.8.2)
-=======
   '@eslint-react/jsx@1.34.1(eslint@9.22.0(jiti@2.4.2))(typescript@5.8.2)':
     dependencies:
       '@eslint-react/ast': 1.34.1(eslint@9.22.0(jiti@2.4.2))(typescript@5.8.2)
       '@eslint-react/eff': 1.34.1
       '@eslint-react/var': 1.34.1(eslint@9.22.0(jiti@2.4.2))(typescript@5.8.2)
->>>>>>> 15f1ac10
       '@typescript-eslint/scope-manager': 8.26.1
       '@typescript-eslint/types': 8.26.1
       '@typescript-eslint/utils': 8.26.1(eslint@9.22.0(jiti@2.4.2))(typescript@5.8.2)
@@ -4570,15 +4457,9 @@
       - supports-color
       - typescript
 
-<<<<<<< HEAD
-  '@eslint-react/shared@1.32.1(eslint@9.22.0(jiti@2.4.2))(typescript@5.8.2)':
-    dependencies:
-      '@eslint-react/eff': 1.32.1
-=======
   '@eslint-react/shared@1.34.1(eslint@9.22.0(jiti@2.4.2))(typescript@5.8.2)':
     dependencies:
       '@eslint-react/eff': 1.34.1
->>>>>>> 15f1ac10
       '@typescript-eslint/utils': 8.26.1(eslint@9.22.0(jiti@2.4.2))(typescript@5.8.2)
       picomatch: 4.0.2
       ts-pattern: 5.6.2
@@ -4587,17 +4468,10 @@
       - supports-color
       - typescript
 
-<<<<<<< HEAD
-  '@eslint-react/var@1.32.1(eslint@9.22.0(jiti@2.4.2))(typescript@5.8.2)':
-    dependencies:
-      '@eslint-react/ast': 1.32.1(eslint@9.22.0(jiti@2.4.2))(typescript@5.8.2)
-      '@eslint-react/eff': 1.32.1
-=======
   '@eslint-react/var@1.34.1(eslint@9.22.0(jiti@2.4.2))(typescript@5.8.2)':
     dependencies:
       '@eslint-react/ast': 1.34.1(eslint@9.22.0(jiti@2.4.2))(typescript@5.8.2)
       '@eslint-react/eff': 1.34.1
->>>>>>> 15f1ac10
       '@typescript-eslint/scope-manager': 8.26.1
       '@typescript-eslint/types': 8.26.1
       '@typescript-eslint/utils': 8.26.1(eslint@9.22.0(jiti@2.4.2))(typescript@5.8.2)
@@ -4974,18 +4848,7 @@
     dependencies:
       acorn: 8.14.1
 
-<<<<<<< HEAD
-  '@svitejs/changesets-changelog-github-compact@1.2.0':
-    dependencies:
-      '@changesets/get-github-info': 0.6.0
-      dotenv: 16.4.7
-    transitivePeerDependencies:
-      - encoding
-
-  '@tanstack/config@0.17.1(@types/node@22.13.10)(eslint@9.22.0(jiti@2.4.2))(rollup@4.35.0)(typescript@5.8.2)(vite@6.2.1(@types/node@22.13.10)(jiti@2.4.2)(tsx@4.19.3)(yaml@2.7.0))':
-=======
   '@tanstack/config@0.17.1(@types/node@22.13.10)(eslint@9.22.0(jiti@2.4.2))(rollup@4.35.0)(typescript@5.8.2)(vite@6.2.2(@types/node@22.13.10)(jiti@2.4.2)(tsx@4.19.3)(yaml@2.7.0))':
->>>>>>> 15f1ac10
     dependencies:
       '@tanstack/eslint-config': 0.1.0(eslint@9.22.0(jiti@2.4.2))(typescript@5.8.2)
       '@tanstack/publish-config': 0.1.0
@@ -5243,11 +5106,7 @@
       '@typescript-eslint/types': 8.26.1
       eslint-visitor-keys: 4.2.0
 
-<<<<<<< HEAD
-  '@vitejs/plugin-react@4.3.4(vite@6.2.1(@types/node@22.13.10)(jiti@2.4.2)(tsx@4.19.3)(yaml@2.7.0))':
-=======
   '@vitejs/plugin-react@4.3.4(vite@6.2.2(@types/node@22.13.10)(jiti@2.4.2)(tsx@4.19.3)(yaml@2.7.0))':
->>>>>>> 15f1ac10
     dependencies:
       '@babel/core': 7.26.9
       '@babel/plugin-transform-react-jsx-self': 7.25.9(@babel/core@7.26.9)
@@ -5844,16 +5703,6 @@
       minimatch: 9.0.5
       semver: 7.7.1
 
-<<<<<<< HEAD
-  eslint-plugin-react-debug@1.32.1(eslint@9.22.0(jiti@2.4.2))(typescript@5.8.2):
-    dependencies:
-      '@eslint-react/ast': 1.32.1(eslint@9.22.0(jiti@2.4.2))(typescript@5.8.2)
-      '@eslint-react/core': 1.32.1(eslint@9.22.0(jiti@2.4.2))(typescript@5.8.2)
-      '@eslint-react/eff': 1.32.1
-      '@eslint-react/jsx': 1.32.1(eslint@9.22.0(jiti@2.4.2))(typescript@5.8.2)
-      '@eslint-react/shared': 1.32.1(eslint@9.22.0(jiti@2.4.2))(typescript@5.8.2)
-      '@eslint-react/var': 1.32.1(eslint@9.22.0(jiti@2.4.2))(typescript@5.8.2)
-=======
   eslint-plugin-react-debug@1.34.1(eslint@9.22.0(jiti@2.4.2))(typescript@5.8.2):
     dependencies:
       '@eslint-react/ast': 1.34.1(eslint@9.22.0(jiti@2.4.2))(typescript@5.8.2)
@@ -5862,7 +5711,6 @@
       '@eslint-react/jsx': 1.34.1(eslint@9.22.0(jiti@2.4.2))(typescript@5.8.2)
       '@eslint-react/shared': 1.34.1(eslint@9.22.0(jiti@2.4.2))(typescript@5.8.2)
       '@eslint-react/var': 1.34.1(eslint@9.22.0(jiti@2.4.2))(typescript@5.8.2)
->>>>>>> 15f1ac10
       '@typescript-eslint/scope-manager': 8.26.1
       '@typescript-eslint/type-utils': 8.26.1(eslint@9.22.0(jiti@2.4.2))(typescript@5.8.2)
       '@typescript-eslint/types': 8.26.1
@@ -5875,16 +5723,6 @@
     transitivePeerDependencies:
       - supports-color
 
-<<<<<<< HEAD
-  eslint-plugin-react-dom@1.32.1(eslint@9.22.0(jiti@2.4.2))(typescript@5.8.2):
-    dependencies:
-      '@eslint-react/ast': 1.32.1(eslint@9.22.0(jiti@2.4.2))(typescript@5.8.2)
-      '@eslint-react/core': 1.32.1(eslint@9.22.0(jiti@2.4.2))(typescript@5.8.2)
-      '@eslint-react/eff': 1.32.1
-      '@eslint-react/jsx': 1.32.1(eslint@9.22.0(jiti@2.4.2))(typescript@5.8.2)
-      '@eslint-react/shared': 1.32.1(eslint@9.22.0(jiti@2.4.2))(typescript@5.8.2)
-      '@eslint-react/var': 1.32.1(eslint@9.22.0(jiti@2.4.2))(typescript@5.8.2)
-=======
   eslint-plugin-react-dom@1.34.1(eslint@9.22.0(jiti@2.4.2))(typescript@5.8.2):
     dependencies:
       '@eslint-react/ast': 1.34.1(eslint@9.22.0(jiti@2.4.2))(typescript@5.8.2)
@@ -5893,7 +5731,6 @@
       '@eslint-react/jsx': 1.34.1(eslint@9.22.0(jiti@2.4.2))(typescript@5.8.2)
       '@eslint-react/shared': 1.34.1(eslint@9.22.0(jiti@2.4.2))(typescript@5.8.2)
       '@eslint-react/var': 1.34.1(eslint@9.22.0(jiti@2.4.2))(typescript@5.8.2)
->>>>>>> 15f1ac10
       '@typescript-eslint/scope-manager': 8.26.1
       '@typescript-eslint/types': 8.26.1
       '@typescript-eslint/utils': 8.26.1(eslint@9.22.0(jiti@2.4.2))(typescript@5.8.2)
@@ -5906,16 +5743,6 @@
     transitivePeerDependencies:
       - supports-color
 
-<<<<<<< HEAD
-  eslint-plugin-react-hooks-extra@1.32.1(eslint@9.22.0(jiti@2.4.2))(typescript@5.8.2):
-    dependencies:
-      '@eslint-react/ast': 1.32.1(eslint@9.22.0(jiti@2.4.2))(typescript@5.8.2)
-      '@eslint-react/core': 1.32.1(eslint@9.22.0(jiti@2.4.2))(typescript@5.8.2)
-      '@eslint-react/eff': 1.32.1
-      '@eslint-react/jsx': 1.32.1(eslint@9.22.0(jiti@2.4.2))(typescript@5.8.2)
-      '@eslint-react/shared': 1.32.1(eslint@9.22.0(jiti@2.4.2))(typescript@5.8.2)
-      '@eslint-react/var': 1.32.1(eslint@9.22.0(jiti@2.4.2))(typescript@5.8.2)
-=======
   eslint-plugin-react-hooks-extra@1.34.1(eslint@9.22.0(jiti@2.4.2))(typescript@5.8.2):
     dependencies:
       '@eslint-react/ast': 1.34.1(eslint@9.22.0(jiti@2.4.2))(typescript@5.8.2)
@@ -5924,7 +5751,6 @@
       '@eslint-react/jsx': 1.34.1(eslint@9.22.0(jiti@2.4.2))(typescript@5.8.2)
       '@eslint-react/shared': 1.34.1(eslint@9.22.0(jiti@2.4.2))(typescript@5.8.2)
       '@eslint-react/var': 1.34.1(eslint@9.22.0(jiti@2.4.2))(typescript@5.8.2)
->>>>>>> 15f1ac10
       '@typescript-eslint/scope-manager': 8.26.1
       '@typescript-eslint/type-utils': 8.26.1(eslint@9.22.0(jiti@2.4.2))(typescript@5.8.2)
       '@typescript-eslint/types': 8.26.1
@@ -5941,16 +5767,6 @@
     dependencies:
       eslint: 9.22.0(jiti@2.4.2)
 
-<<<<<<< HEAD
-  eslint-plugin-react-naming-convention@1.32.1(eslint@9.22.0(jiti@2.4.2))(typescript@5.8.2):
-    dependencies:
-      '@eslint-react/ast': 1.32.1(eslint@9.22.0(jiti@2.4.2))(typescript@5.8.2)
-      '@eslint-react/core': 1.32.1(eslint@9.22.0(jiti@2.4.2))(typescript@5.8.2)
-      '@eslint-react/eff': 1.32.1
-      '@eslint-react/jsx': 1.32.1(eslint@9.22.0(jiti@2.4.2))(typescript@5.8.2)
-      '@eslint-react/shared': 1.32.1(eslint@9.22.0(jiti@2.4.2))(typescript@5.8.2)
-      '@eslint-react/var': 1.32.1(eslint@9.22.0(jiti@2.4.2))(typescript@5.8.2)
-=======
   eslint-plugin-react-naming-convention@1.34.1(eslint@9.22.0(jiti@2.4.2))(typescript@5.8.2):
     dependencies:
       '@eslint-react/ast': 1.34.1(eslint@9.22.0(jiti@2.4.2))(typescript@5.8.2)
@@ -5959,7 +5775,6 @@
       '@eslint-react/jsx': 1.34.1(eslint@9.22.0(jiti@2.4.2))(typescript@5.8.2)
       '@eslint-react/shared': 1.34.1(eslint@9.22.0(jiti@2.4.2))(typescript@5.8.2)
       '@eslint-react/var': 1.34.1(eslint@9.22.0(jiti@2.4.2))(typescript@5.8.2)
->>>>>>> 15f1ac10
       '@typescript-eslint/scope-manager': 8.26.1
       '@typescript-eslint/type-utils': 8.26.1(eslint@9.22.0(jiti@2.4.2))(typescript@5.8.2)
       '@typescript-eslint/types': 8.26.1
@@ -5972,16 +5787,6 @@
     transitivePeerDependencies:
       - supports-color
 
-<<<<<<< HEAD
-  eslint-plugin-react-web-api@1.32.1(eslint@9.22.0(jiti@2.4.2))(typescript@5.8.2):
-    dependencies:
-      '@eslint-react/ast': 1.32.1(eslint@9.22.0(jiti@2.4.2))(typescript@5.8.2)
-      '@eslint-react/core': 1.32.1(eslint@9.22.0(jiti@2.4.2))(typescript@5.8.2)
-      '@eslint-react/eff': 1.32.1
-      '@eslint-react/jsx': 1.32.1(eslint@9.22.0(jiti@2.4.2))(typescript@5.8.2)
-      '@eslint-react/shared': 1.32.1(eslint@9.22.0(jiti@2.4.2))(typescript@5.8.2)
-      '@eslint-react/var': 1.32.1(eslint@9.22.0(jiti@2.4.2))(typescript@5.8.2)
-=======
   eslint-plugin-react-web-api@1.34.1(eslint@9.22.0(jiti@2.4.2))(typescript@5.8.2):
     dependencies:
       '@eslint-react/ast': 1.34.1(eslint@9.22.0(jiti@2.4.2))(typescript@5.8.2)
@@ -5990,7 +5795,6 @@
       '@eslint-react/jsx': 1.34.1(eslint@9.22.0(jiti@2.4.2))(typescript@5.8.2)
       '@eslint-react/shared': 1.34.1(eslint@9.22.0(jiti@2.4.2))(typescript@5.8.2)
       '@eslint-react/var': 1.34.1(eslint@9.22.0(jiti@2.4.2))(typescript@5.8.2)
->>>>>>> 15f1ac10
       '@typescript-eslint/scope-manager': 8.26.1
       '@typescript-eslint/types': 8.26.1
       '@typescript-eslint/utils': 8.26.1(eslint@9.22.0(jiti@2.4.2))(typescript@5.8.2)
@@ -6002,16 +5806,6 @@
     transitivePeerDependencies:
       - supports-color
 
-<<<<<<< HEAD
-  eslint-plugin-react-x@1.32.1(eslint@9.22.0(jiti@2.4.2))(ts-api-utils@2.0.1(typescript@5.8.2))(typescript@5.8.2):
-    dependencies:
-      '@eslint-react/ast': 1.32.1(eslint@9.22.0(jiti@2.4.2))(typescript@5.8.2)
-      '@eslint-react/core': 1.32.1(eslint@9.22.0(jiti@2.4.2))(typescript@5.8.2)
-      '@eslint-react/eff': 1.32.1
-      '@eslint-react/jsx': 1.32.1(eslint@9.22.0(jiti@2.4.2))(typescript@5.8.2)
-      '@eslint-react/shared': 1.32.1(eslint@9.22.0(jiti@2.4.2))(typescript@5.8.2)
-      '@eslint-react/var': 1.32.1(eslint@9.22.0(jiti@2.4.2))(typescript@5.8.2)
-=======
   eslint-plugin-react-x@1.34.1(eslint@9.22.0(jiti@2.4.2))(ts-api-utils@2.0.1(typescript@5.8.2))(typescript@5.8.2):
     dependencies:
       '@eslint-react/ast': 1.34.1(eslint@9.22.0(jiti@2.4.2))(typescript@5.8.2)
@@ -6020,7 +5814,6 @@
       '@eslint-react/jsx': 1.34.1(eslint@9.22.0(jiti@2.4.2))(typescript@5.8.2)
       '@eslint-react/shared': 1.34.1(eslint@9.22.0(jiti@2.4.2))(typescript@5.8.2)
       '@eslint-react/var': 1.34.1(eslint@9.22.0(jiti@2.4.2))(typescript@5.8.2)
->>>>>>> 15f1ac10
       '@typescript-eslint/scope-manager': 8.26.1
       '@typescript-eslint/type-utils': 8.26.1(eslint@9.22.0(jiti@2.4.2))(typescript@5.8.2)
       '@typescript-eslint/types': 8.26.1
@@ -6403,11 +6196,7 @@
 
   is-unicode-supported@0.1.0: {}
 
-<<<<<<< HEAD
-  is-windows@1.0.2: {}
-=======
   is-what@4.1.16: {}
->>>>>>> 15f1ac10
 
   is-wsl@2.2.0:
     dependencies:
